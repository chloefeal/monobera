"use client";

import React, { useEffect, useMemo, useState } from "react";
import dynamic from "next/dynamic";
import {
  BGT_ABI,
  IContractWrite,
  // Vault
  // @ts-ignore - ignore Token typing import error
  Token,
  TransactionActionType,
<<<<<<< HEAD
  getErrorMessage,
=======
  balancerVaultAbi,
>>>>>>> d2de5183
  useBeraJs,
  useBgtUnstakedBalance,
  usePollWalletBalances,
  useTokens,
  wberaAbi,
} from "@bera/berajs";
import {
  balancerVaultAddress,
  beraTokenAddress,
  bgtTokenAddress,
  honeyAddress,
  nativeTokenAddress,
} from "@bera/config";
import {
  ActionButton,
  AddTokenDialog,
  ApproveButton,
  BREAKPOINTS,
  TokenInput,
  TooltipCustom,
  useAnalytics,
  useBreakpoint,
  useSlippage,
  useTxn,
} from "@bera/shared-ui";
import { cn } from "@bera/ui";
import { Alert, AlertDescription, AlertTitle } from "@bera/ui/alert";
import { Button } from "@bera/ui/button";
import { Card } from "@bera/ui/card";
import { Icons } from "@bera/ui/icons";
import { SwapBuildOutputExactIn } from "@berachain-foundation/berancer-sdk";
import { decodeFunctionData, formatUnits, isAddress, parseUnits } from "viem";

import { WRAP_TYPE, useSwap } from "~/hooks/useSwap";
import { SwapCardHeader } from "./swap-card-header";
import { SwapCardInfo } from "./swap-card-info";
import { SwapRoute } from "./swap-route";

const DynamicPreview = dynamic(() => import("./preview-dialog"), {
  loading: () => (
    <Button className="w-full gap-1">
      Preview <Icons.arrowRight className="h-3 w-3" />
    </Button>
  ),
  ssr: false,
});

const Connect = dynamic(
  () => import("@bera/shared-ui").then((mod) => mod.ConnectButton),
  {
    ssr: false,
    loading: () => (
      <Button className="w-full gap-2 text-lg font-semibold">
        <Icons.wallet className={"h-6 w-6"} />
        Connect Wallet
      </Button>
    ),
  },
);

interface ISwapCard {
  inputCurrency?: string | null;
  outputCurrency?: string | null;
  isRedeem: boolean;
  addTokensOnLoad?: boolean;
  className?: string;
}

export function SwapCard({
  inputCurrency = nativeTokenAddress,
  outputCurrency = honeyAddress,
  isRedeem,
  className,
}: ISwapCard) {
  const slippage = useSlippage();

  const {
    setSelectedFrom,
    selectedFrom,
    allowance,
    selectedTo,
    fromAmount,
    setFromAmount,
    swapAmount,
    toAmount,
    error,
    setToAmount,
    setSelectedTo,
    setSwapAmount,
    onSwitch,
    setIsTyping,
    swapInfo,
    isRouteLoading,
    refreshAllowance,
    exchangeRate,
    gasEstimateInBera: estimatedBeraFee,
    gasPrice,
    tokenInPrice,
    tokenOutPrice,
    isWrap,
    wrapType,
    differenceUSD,
    setInputAddTokenDialogOpen,
    setOutputAddTokenDialogOpen,
    inputAddTokenDialogOpen,
    outputAddTokenDialogOpen,
    pendingInputToken,
    pendingOutputToken,
  } = useSwap({
    inputCurrency: inputCurrency
      ? isAddress(inputCurrency)
        ? inputCurrency
        : nativeTokenAddress
      : nativeTokenAddress,
    outputCurrency: outputCurrency
      ? isAddress(outputCurrency)
        ? outputCurrency
        : honeyAddress
      : honeyAddress,
    isRedeem: isRedeem,
  });

  // NOTE: we need to build a swap call to obtain the min amount out per balancer v3 SDK
  const [minAmountOut, setMinAmountOut] = useState<string | undefined>(
    undefined,
  );
  useEffect(() => {
    if (swapInfo?.swapPaths?.length) {
      const call = swapInfo.buildCall(slippage ?? 0) as SwapBuildOutputExactIn;
      setMinAmountOut(
        formatUnits(call.minAmountOut.amount, selectedFrom?.decimals ?? 18),
      );
    }
  }, [swapInfo]);

  const { account } = useBeraJs();
  const { captureException, track } = useAnalytics();

  const {
    refresh,
    isLoading: isBalancesLoading,
    useSelectedWalletBalance,
  } = usePollWalletBalances();

  const safeFromAmount =
    Number(fromAmount) > Number.MAX_SAFE_INTEGER
      ? Number.MAX_SAFE_INTEGER
      : Number(fromAmount) ?? 0;

  const safeSwapAmount =
    Number(swapAmount) > Number.MAX_SAFE_INTEGER
      ? Number.MAX_SAFE_INTEGER
      : Number(swapAmount) ?? 0;

  const { isConnected } = useBeraJs();
  const [exceedingBalance, setExceedingBalance] = useState(false);

  const [openPreview, setOpenPreview] = useState(false);

  // fetch user's native BERA balance
  const nativeTokenBalanceData = useSelectedWalletBalance(nativeTokenAddress);
  const nativeTokenBalance = nativeTokenBalanceData?.formattedBalance
    ? Number.parseFloat(nativeTokenBalanceData.formattedBalance)
    : undefined;
  // show native gas warning if user is swapping more BERA than their balance minus the padded gas estimate, which is likely to fail or leave them unable to perform additional swaps
  const shouldShowNativeGasWarning =
    isConnected &&
    selectedFrom?.address === nativeTokenAddress &&
    fromAmount &&
    nativeTokenBalance &&
    estimatedBeraFee &&
    nativeTokenBalance - estimatedBeraFee > 0 &&
    Number.parseFloat(fromAmount) < nativeTokenBalance &&
    Number.parseFloat(fromAmount) > nativeTokenBalance - estimatedBeraFee;

  const shouldShowGasBalanceWarning =
    isConnected &&
    nativeTokenBalance &&
    estimatedBeraFee &&
    nativeTokenBalance > 0 &&
    nativeTokenBalance - estimatedBeraFee < 0;

  // NOTE: this is a UX-friendly use-wrapper that executes the swap transation in L372
  const { write, isLoading, ModalPortal } = useTxn({
    actionType: TransactionActionType.SWAP,
    message: `Swap ${selectedFrom?.symbol} to ${selectedTo?.symbol}`,
    onSuccess: () => {
      track("swap_token_success", {
        tokenFrom: selectedFrom?.symbol,
        tokenTo: selectedTo?.symbol,
      });
      setFromAmount(undefined);
      setSwapAmount("");
      setToAmount(undefined);
      setOpenPreview(false);
      void refreshAllowance();
      refresh();
    },
    onSubmission: () => {
      setOpenPreview(false);
    },
    onError: (e: Error | undefined) => {
      track("swap_token_failed", {
        tokenFrom: selectedFrom?.symbol,
        tokenTo: selectedTo?.symbol,
      });
      captureException(new Error("swap_token_failed"), {
        data: {
          tokenFrom: selectedFrom?.symbol,
          tokenTo: selectedTo?.symbol,
          rawError: e,
        },
      });
      setOpenPreview(false);
    },
  });

  const {
    write: wrapWrite,
    isLoading: isWrapLoading,
    ModalPortal: WrapModalPortal,
  } = useTxn({
    message:
      wrapType === WRAP_TYPE.WRAP
        ? `Wrapping ${swapAmount} BERA to WBERA`
        : `Unwrapping ${swapAmount} WBERA to BERA`,
    actionType:
      wrapType === WRAP_TYPE.WRAP
        ? TransactionActionType.WRAP
        : TransactionActionType.UNWRAP,
    onSuccess: () => {
      track(
        wrapType === WRAP_TYPE.WRAP
          ? "wrap_bera_success"
          : "unwrap_wbera_success",

        { swapAmount },
      );
    },
    onSubmission: () => {
      setOpenPreview(false);
    },
    onError: (e: Error | undefined) => {
      track(
        wrapType === WRAP_TYPE.WRAP
          ? "wrap_bera_failed"
          : "unwrap_wbera_failed",

        { swapAmount },
      );
      captureException(
        wrapType === WRAP_TYPE.WRAP
          ? "wrap_bera_failed"
          : "unwrap_wbera_failed",
        {
          data: { swapAmount, rawError: e },
        },
      );
    },
  });

  const { data: bgtBalance, refresh: refreshBalance } = useBgtUnstakedBalance();
  const bgtFormattedBalance = bgtBalance ? bgtBalance.toString() : "0";

  const {
    write: redeemWrite,
    isLoading: isRedeemLoading,
    ModalPortal: RedeemModalPortal,
  } = useTxn({
    message: "Redeeming BGT for BERA",
    actionType: TransactionActionType.REDEEM_BGT,
    onSuccess: () => {
      refreshBalance();
      setFromAmount("");
      setToAmount("");
    },
  });

  const getSwapButton = () => {
    if (isRedeem) {
      return (
        <Button
          className="w-full"
          disabled={
            fromAmount === "" ||
            fromAmount === "0" ||
            hasInsufficientBalanceError ||
            isRedeemLoading
          }
          onClick={() => {
            redeemWrite({
              address: bgtTokenAddress,
              abi: BGT_ABI,
              functionName: "redeem",
              params: [
                account!,
                parseUnits(
                  fromAmount === "" || !fromAmount ? "0" : fromAmount,
                  18,
                ),
              ],
            });
          }}
        >
          Redeem
        </Button>
      );
    }
    if (
      (Number(allowance?.formattedAllowance) ?? 0) < (safeFromAmount ?? 0) &&
      !exceedingBalance &&
      !isWrap &&
      !isRouteLoading &&
      swapInfo?.swapPaths?.length !== 0 &&
      !error
    ) {
      return (
        <ApproveButton
          amount={parseUnits(
            (fromAmount ?? "0") as `${number}`,
            selectedFrom?.decimals ?? 18,
          )}
          token={selectedFrom}
          spender={balancerVaultAddress}
        />
      );
    }
    if (isConnected) {
      if (isWrap) {
        return (
          <Button
            className="w-full"
            disabled={isWrapLoading}
            onClick={() => {
              wrapWrite({
                address: beraTokenAddress,
                abi: wberaAbi,
                functionName:
                  wrapType === WRAP_TYPE.WRAP ? "deposit" : "withdraw",
                params:
                  wrapType === WRAP_TYPE.WRAP
                    ? []
                    : [parseUnits(`${safeSwapAmount}`, 18)],
                value:
                  wrapType === WRAP_TYPE.WRAP
                    ? parseUnits(`${safeSwapAmount}`, 18)
                    : 0n,
              });
            }}
          >
            {wrapType}
          </Button>
        );
      }
      if (swapInfo !== undefined) {
        return (
          <DynamicPreview
            swapInfo={swapInfo}
            disabled={
              swapInfo?.expectedAmountOut.amount === 0n ||
              exceedingBalance ||
              Number(fromAmount) <= 0 ||
              Number(toAmount) <= 0
            }
            priceImpact={swapInfo?.priceImpactPercentage}
            exchangeRate={exchangeRate}
            tokenIn={selectedFrom}
            tokenOut={selectedTo}
            tokenInPrice={tokenInPrice}
            tokenOutPrice={tokenOutPrice}
            open={openPreview}
            setOpen={setOpenPreview}
            write={() => {
              const calldata = swapInfo.buildCall(slippage ?? 0);
<<<<<<< HEAD
              // @ts-expect-error export args from buildCall so we can simulate
              // FIXME we need to simulate here properly
=======
              // NOTE: the decode and write here is a kludge to avoid re-writing the way the balancer SDK builds txs so we can simulate
              const decodedData = decodeFunctionData({
                abi: balancerVaultAbi,
                data: calldata.callData,
              });
>>>>>>> d2de5183
              write({
                address: calldata.to,
                abi: balancerVaultAbi,
                functionName: decodedData.functionName,
                params: decodedData.args,
                value: calldata.value,
              } as IContractWrite<
                typeof balancerVaultAbi,
                typeof decodedData.functionName
              >);
            }}
            isLoading={isLoading}
            minAmountOut={minAmountOut ?? "n/a"}
          />
        );
      }
      return (
        <DynamicPreview
          swapInfo={swapInfo}
          disabled={true}
          priceImpact={0}
          exchangeRate={exchangeRate}
          tokenIn={selectedFrom}
          tokenOut={selectedTo}
          tokenInPrice={tokenInPrice}
          tokenOutPrice={tokenOutPrice}
          open={openPreview}
          setOpen={setOpenPreview}
          write={() => {
            // NOTE: we shouldn't allow a transaction if the query has not executed
          }}
          isLoading={isLoading}
          minAmountOut={"n/a"}
        />
      );
    }
    return <Connect />;
  };

  const hasInsufficientBalanceError =
    isConnected && exceedingBalance && !isBalancesLoading;

  const hasRouteNotFoundError =
    selectedFrom &&
    selectedTo &&
    swapInfo &&
    swapInfo?.swapPaths?.length === 0 &&
    fromAmount &&
    fromAmount !== "" &&
    swapAmount !== "0" &&
    swapAmount !== "" &&
    !isRouteLoading &&
    !isWrap;

  const gasPriceLabel = useMemo(() => {
    if (
      !gasPrice ||
      hasRouteNotFoundError ||
      !toAmount ||
      !fromAmount ||
      !selectedTo ||
      !selectedFrom ||
      error !== undefined ||
      isRouteLoading
    )
      return "-";
    if (gasPrice < 0.01) return "<$0.01";
    return `$${gasPrice.toFixed(2)}`;
  }, [
    toAmount,
    fromAmount,
    selectedTo,
    selectedFrom,
    gasPrice,
    hasRouteNotFoundError,
    error,
    isRouteLoading,
  ]);
  const breakpoint = useBreakpoint();

  const { addNewToken } = useTokens();

  if (error !== undefined) {
    console.error("usePollBalancer resolved with an error!", error, swapInfo);
  }

  return (
    <div className={cn("flex w-full flex-col items-center", className)}>
      {ModalPortal}
      {WrapModalPortal}
      {RedeemModalPortal}
      <AddTokenDialog
        token={pendingInputToken}
        onAddToken={() => {
          addNewToken(pendingInputToken as Token);
          setSelectedFrom(pendingInputToken);
          setInputAddTokenDialogOpen(false);
        }}
        open={inputAddTokenDialogOpen}
        onOpenChange={setInputAddTokenDialogOpen}
      />
      <AddTokenDialog
        token={pendingOutputToken}
        onAddToken={() => {
          addNewToken(pendingOutputToken as Token);
          setSelectedTo(pendingOutputToken);
          setOutputAddTokenDialogOpen(false);
        }}
        open={outputAddTokenDialogOpen}
        onOpenChange={setOutputAddTokenDialogOpen}
      />
      <div className="w-full">
        <div className="flex w-full flex-col gap-4">
          <Card className="w-full border-none">
            <SwapCardHeader isRedeem={isRedeem} />
            <div className="mt-3 rounded-lg border border-border p-4">
              <div className="flex flex-col gap-1">
                <ul
                  className={cn("divide-border-y divide-y rounded-2xl")}
                  role="list"
                >
                  <TokenInput
                    className="px-0"
                    selected={selectedFrom}
                    selectedTokens={[selectedFrom, selectedTo]}
                    onTokenSelection={setSelectedFrom}
                    amount={fromAmount ?? ""}
                    price={Number(tokenInPrice)}
                    showExceeding={true}
                    setIsTyping={(isTyping: boolean) => setIsTyping(isTyping)}
                    onExceeding={(isExceeding: boolean) =>
                      setExceedingBalance(isExceeding)
                    }
                    setAmount={(amount) => {
                      // setSwapKind(SwapKind.GivenIn);
                      if (isRedeem) {
                        setFromAmount(amount);
                        setToAmount(amount);
                      } else {
                        setSwapAmount(amount);
                        setFromAmount(amount);
                      }
                    }}
                    filteredTokenTags={["debt", "aToken", "rewardToken"]}
                    filteredSymbols={["BGT"]}
                    beraSafetyMargin={estimatedBeraFee}
                    balance={isRedeem ? bgtFormattedBalance : undefined}
                    selectable={!isRedeem}
                  />
                  <div className="relative px-8">
                    <div
                      className="absolute inset-0 flex w-full items-center justify-center px-8"
                      aria-hidden="true"
                    >
                      {!isRedeem && (
                        <Button
                          type="button"
                          variant={"outline"}
                          onClick={() => {
                            onSwitch();
                          }}
                          className="z-10 inline-flex h-6 w-6 items-center rounded-sm border-border bg-background p-0.5 text-sm font-semibold text-muted-foreground md:h-8 md:w-8 md:p-1"
                        >
                          <Icons.swap className="h-3 w-3 md:h-6 md:w-6" />
                        </Button>
                      )}
                    </div>
                  </div>
                  <TokenInput
                    className="px-0"
                    selected={selectedTo}
                    selectedTokens={[selectedFrom, selectedTo]}
                    onTokenSelection={setSelectedTo}
                    amount={toAmount ?? ""}
                    price={Number(tokenOutPrice)}
                    hideMax={true}
                    disabled={true}
                    setAmount={(amount) => {
                      setToAmount(amount);
                    }}
                    difference={
                      isWrap ? undefined : error ? undefined : differenceUSD
                    }
                    showExceeding={false}
                    isActionLoading={isRouteLoading && !isWrap && !isRedeem}
                    beraSafetyMargin={estimatedBeraFee}
                    filteredTokenTags={[
                      "supply",
                      "debt",
                      "aToken",
                      "rewardToken",
                    ]}
                    filteredSymbols={["BGT", "aToken"]}
                    selectable={!isRedeem}
                  />
                </ul>
                {!!swapInfo?.priceImpactPercentage &&
                  swapInfo?.priceImpactPercentage > 10 &&
                  !isWrap && (
                    <TooltipCustom
                      anchor={
                        breakpoint !== undefined && breakpoint! > BREAKPOINTS.md
                          ? "right"
                          : "bottom-center"
                      }
                      position={
                        breakpoint !== undefined && breakpoint! > BREAKPOINTS.md
                          ? "left"
                          : "bottom-center"
                      }
                      tooltipContent={
                        <div className="w-[250px]">
                          <p className="space-y-3 text-xs text-muted-foreground">
                            <p>
                              A swap of this size may have a high price impact,
                              given the current liquidity in the pool.
                            </p>
                            <p>
                              There may be a large difference between the amount
                              of your input token and what you will receive in
                              the output token
                            </p>
                          </p>
                        </div>
                      }
                    >
                      <Alert variant="destructive">
                        <AlertDescription className="text-xs">
                          <Icons.tooltip className="mr-2 mt-[-4px] inline h-4 w-4" />
                          {`Price Impact Warning: ${swapInfo?.priceImpactPercentage?.toFixed(
                            2,
                          )}%`}
                        </AlertDescription>
                      </Alert>
                    </TooltipCustom>
                  )}
                {hasInsufficientBalanceError ? (
                  <Alert
                    variant="destructive"
                    className="items-center justify-center"
                  >
                    <AlertTitle>Error</AlertTitle>
                    <AlertDescription>
                      This amount exceeds your total balance
                    </AlertDescription>
                  </Alert>
                ) : (
                  false
                )}
                {error !== undefined &&
                  !hasInsufficientBalanceError && ( // NOTE: route not found is triggered by insuffucent balance
                    <Alert variant="destructive">
                      <AlertTitle>Error</AlertTitle>
                      <AlertDescription className="text-xs">
                        {`Swap query failed: ${getErrorMessage(error)}`}
                      </AlertDescription>
                    </Alert>
                  )}
                {hasRouteNotFoundError && (
                  <Alert variant="destructive">
                    <AlertTitle>
                      {" "}
                      <Icons.tooltip className="mt-[-4px] inline h-4 w-4" />{" "}
                      Route Not Found
                    </AlertTitle>
                    <AlertDescription className="text-xs">
                      No route found for this swap. Please try a different pair.
                    </AlertDescription>
                  </Alert>
                )}
                {shouldShowGasBalanceWarning && !hasInsufficientBalanceError ? (
                  <Alert variant="warning">
                    <AlertTitle>
                      {" "}
                      <Icons.tooltip className="mt-[-4px] inline h-4 w-4" /> Gas
                      Warning
                    </AlertTitle>
                    <AlertDescription className="text-xs">
                      Your BERA balance is running low.
                    </AlertDescription>
                  </Alert>
                ) : (
                  false
                )}
                {shouldShowNativeGasWarning ? (
                  <Alert variant="warning">
                    <AlertTitle className="mb-1">
                      {" "}
                      <Icons.tooltip className="mr-1 mt-[-4px] inline h-4 w-4" />
                      {"  "}
                      BERA Swap Amount Exceeds Gas Estimates
                    </AlertTitle>
                    <AlertDescription className="text-xs">
                      {`This swap is either likely to fail due to insufficient
                      BERA left for gas, or you may be left with an insufficient
                      amount of BERA to perform additional transactions.
                      Consider reducing your swap amount below ${
                        Number.parseFloat(fromAmount) - estimatedBeraFee
                      }.`}
                    </AlertDescription>
                  </Alert>
                ) : (
                  false
                )}
                {!isWrap && !isRedeem && (
                  <SwapCardInfo
                    priceImpact={swapInfo?.priceImpactPercentage ?? 0} // FIXME: we should handle undefined in SwapCardInfo
                    exchangeRate={exchangeRate}
                    gasPrice={gasPriceLabel}
                  />
                )}
                {swapInfo?.swapPaths &&
                  swapInfo?.swapPaths.length > 0 &&
                  selectedFrom &&
                  selectedTo && (
                    <SwapRoute
                      swapInfo={swapInfo}
                      tokenIn={selectedFrom}
                      tokenOut={selectedTo}
                    />
                  )}
                <ActionButton>{getSwapButton()}</ActionButton>
              </div>
            </div>
          </Card>
          {isRedeem && (
            <Alert variant="default">
              <AlertTitle>
                {" "}
                <Icons.tooltip className="mt-[-4px] inline h-4 w-4" /> Heads up!
              </AlertTitle>
              <AlertDescription className="text-xs">
                Redeeming your BGT into BERA is an irreversible action.
              </AlertDescription>
            </Alert>
          )}
        </div>
      </div>
    </div>
  );
}<|MERGE_RESOLUTION|>--- conflicted
+++ resolved
@@ -9,11 +9,8 @@
   // @ts-ignore - ignore Token typing import error
   Token,
   TransactionActionType,
-<<<<<<< HEAD
+  balancerVaultAbi,
   getErrorMessage,
-=======
-  balancerVaultAbi,
->>>>>>> d2de5183
   useBeraJs,
   useBgtUnstakedBalance,
   usePollWalletBalances,
@@ -388,16 +385,11 @@
             setOpen={setOpenPreview}
             write={() => {
               const calldata = swapInfo.buildCall(slippage ?? 0);
-<<<<<<< HEAD
-              // @ts-expect-error export args from buildCall so we can simulate
-              // FIXME we need to simulate here properly
-=======
               // NOTE: the decode and write here is a kludge to avoid re-writing the way the balancer SDK builds txs so we can simulate
               const decodedData = decodeFunctionData({
                 abi: balancerVaultAbi,
                 data: calldata.callData,
               });
->>>>>>> d2de5183
               write({
                 address: calldata.to,
                 abi: balancerVaultAbi,
