--- conflicted
+++ resolved
@@ -57,18 +57,11 @@
             <div className="z-10 flex-1">
               <Header navItems={navItems} appName={hubName} />
               <MainWithBanners
-<<<<<<< HEAD
                 // mt-8 should probably be removed
                 className="mt-8"
                 // paddingTop={150}
                 // multiplier={50}
-                appName={bgtName}
-=======
-                className="pt-start"
-                paddingTop={150}
-                multiplier={50}
                 appName={hubName}
->>>>>>> 284c4d8c
               >
                 {props.children}
               </MainWithBanners>
