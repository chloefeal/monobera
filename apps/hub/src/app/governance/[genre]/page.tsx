import React from "react";

import { NativeDapps } from "../governance-genre-helper";
import GovernanceByStatus from "./components/governance-by-status";
import { SWRFallback } from "@bera/berajs";
import { defaultBeraConfig } from "@bera/berajs/config";

<<<<<<< HEAD
export default function Page() {
  return <GovernanceByStatus />;
}

export async function generateStaticParams() {
  return NativeDapps.map((dapp) => ({
    genre: dapp.slug,
  }));
=======
import { getAllProposals } from "@bera/berajs/actions";

export const revalidate = 120;

export default async function Page() {
  const allProposals = await getAllProposals({ config: defaultBeraConfig });
  return <GovernanceByStatus allProposals={allProposals} />;
>>>>>>> 9333fe59
}<|MERGE_RESOLUTION|>--- conflicted
+++ resolved
@@ -1,20 +1,9 @@
 import React from "react";
 
-import { NativeDapps } from "../governance-genre-helper";
+import { NativeDapps, Others } from "../governance-genre-helper";
 import GovernanceByStatus from "./components/governance-by-status";
-import { SWRFallback } from "@bera/berajs";
 import { defaultBeraConfig } from "@bera/berajs/config";
 
-<<<<<<< HEAD
-export default function Page() {
-  return <GovernanceByStatus />;
-}
-
-export async function generateStaticParams() {
-  return NativeDapps.map((dapp) => ({
-    genre: dapp.slug,
-  }));
-=======
 import { getAllProposals } from "@bera/berajs/actions";
 
 export const revalidate = 120;
@@ -22,5 +11,10 @@
 export default async function Page() {
   const allProposals = await getAllProposals({ config: defaultBeraConfig });
   return <GovernanceByStatus allProposals={allProposals} />;
->>>>>>> 9333fe59
+}
+
+export async function generateStaticParams() {
+  return [...NativeDapps, ...Others].map((dapp) => ({
+    genre: dapp.slug,
+  }));
 }