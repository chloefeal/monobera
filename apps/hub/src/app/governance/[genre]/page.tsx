import React from "react";
<<<<<<< HEAD
import { notFound } from "next/navigation";

import {
  NativeDapps,
  PROPOSAL_GENRE,
  getDappByGenre,
  isValidGenre,
} from "../governance-genre-helper";
=======
>>>>>>> f60b5d20
import GovernanceByStatus from "./components/governance-by-status";

<<<<<<< HEAD
  return (
    <GovernanceByStatus
      governorAddress={governorAddress}
      dapp={getDappByGenre(params.genre)!}
    />
  );
}

export async function generateStaticParams() {
  return NativeDapps.map((dapp) => ({
    genre: dapp.link,
  }));
=======
export default function Page() {
  return <GovernanceByStatus />;
>>>>>>> f60b5d20
}<|MERGE_RESOLUTION|>--- conflicted
+++ resolved
@@ -1,32 +1,14 @@
 import React from "react";
-<<<<<<< HEAD
-import { notFound } from "next/navigation";
 
-import {
-  NativeDapps,
-  PROPOSAL_GENRE,
-  getDappByGenre,
-  isValidGenre,
-} from "../governance-genre-helper";
-=======
->>>>>>> f60b5d20
+import { NativeDapps } from "../governance-genre-helper";
 import GovernanceByStatus from "./components/governance-by-status";
 
-<<<<<<< HEAD
-  return (
-    <GovernanceByStatus
-      governorAddress={governorAddress}
-      dapp={getDappByGenre(params.genre)!}
-    />
-  );
+export default function Page() {
+  return <GovernanceByStatus />;
 }
 
 export async function generateStaticParams() {
   return NativeDapps.map((dapp) => ({
-    genre: dapp.link,
+    genre: dapp.slug,
   }));
-=======
-export default function Page() {
-  return <GovernanceByStatus />;
->>>>>>> f60b5d20
 }