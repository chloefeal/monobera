import Image from "next/image";
import { useRouter } from "next/navigation";
import { usePollAllProposals, type Proposal } from "@bera/berajs";
import { cloudinaryUrl, isIPFS } from "@bera/config";
import { Skeleton } from "@bera/ui/skeleton";

import { ProposalCard } from "./proposal-card";

export const ProposalsList = () => {
  const { data } = usePollAllProposals();
  const router = useRouter();
  return (
    <div className="w-full">
      <div className="max-sm:hidden font-medium text-xs text-muted-foreground px-4 lg:pr-8 xl:pr-16 gap-4 grid grid-cols-[4fr_2.5fr_2.5fr] mb-3 uppercase">
        <h4>Proposal</h4>
        <h4>Votes</h4>
        <h4>Quorum</h4>
      </div>
      <div className="grid grid-cols-1 gap-4">
        {data?.map((proposal: Proposal) => (
          <ProposalCard
            proposal={proposal}
            key={`proposal-${proposal.id}`}
<<<<<<< HEAD
            className="hover:cursor-pointer" //@ts-ignore
            onClick={() =>
              router.push(
                `/governance/proposal${isIPFS ? "?id=" : "/"}${proposal.id}`,
              )
            }
=======
            className="hover:cursor-pointer"
            onMouseOver={() => {
              router.prefetch(`/governance/proposal/${proposal.id}`);
            }}
            onClick={() => {
              router.push(`/governance/proposal/${proposal.id}`);
            }}
>>>>>>> f7effef6
          />
        ))}
        {!data?.length && (
          <>
            <Skeleton className="h-20 w-full" />
            <Skeleton className="h-20 w-full" />
            <Skeleton className="h-20 w-full" />
            <Skeleton className="h-20 w-full" />
            <Skeleton className="h-20 w-full" />
          </>
        )}
      </div>

      {data?.length === 0 && (
        <div className="mx-auto w-fit">
          <Image
            src={`${cloudinaryUrl}/bears/e6monhixzv21jy0fqes1`}
            alt="not found bear"
            width={345.35}
            height={200}
          />
          <div className="mt-4 w-full text-center text-xl font-semibold leading-7 text-muted-foreground">
            No Proposals found.{" "}
          </div>
        </div>
      )}
    </div>
  );
};<|MERGE_RESOLUTION|>--- conflicted
+++ resolved
@@ -21,22 +21,17 @@
           <ProposalCard
             proposal={proposal}
             key={`proposal-${proposal.id}`}
-<<<<<<< HEAD
-            className="hover:cursor-pointer" //@ts-ignore
+            className="hover:cursor-pointer"
             onClick={() =>
               router.push(
                 `/governance/proposal${isIPFS ? "?id=" : "/"}${proposal.id}`,
               )
             }
-=======
-            className="hover:cursor-pointer"
-            onMouseOver={() => {
-              router.prefetch(`/governance/proposal/${proposal.id}`);
-            }}
-            onClick={() => {
-              router.push(`/governance/proposal/${proposal.id}`);
-            }}
->>>>>>> f7effef6
+            onMouseOver={() =>
+              router.prefetch(
+                `/governance/proposal${isIPFS ? "?id=" : "/"}${proposal.id}`,
+              )
+            }
           />
         ))}
         {!data?.length && (
