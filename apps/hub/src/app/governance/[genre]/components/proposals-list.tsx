--- conflicted
+++ resolved
@@ -5,46 +5,26 @@
 import { Skeleton } from "@bera/ui/skeleton";
 
 import { ProposalCard } from "./proposal-card";
-import { useRouter } from "next/navigation";
 
 export const ProposalsList = () => {
-<<<<<<< HEAD
-  const { data = [], isLoading } = usePollAllProposals();
-=======
   const { data, isLoading } = usePollAllProposals();
->>>>>>> 9333fe59
   const router = useRouter();
   return (
     <div className="w-full">
       <div className="flex flex-col gap-4">
-<<<<<<< HEAD
-        {!isLoading &&
-          data.map((proposal: Proposal) => (
-            <ProposalCard
-              proposal={proposal}
-              key={`proposal-${proposal.id}`}
-              className="hover:cursor-pointer" //@ts-ignore
-              onClick={() => {
-                router.push(
-                  `/governance/proposal${isIPFS ? "?id=" : "/"}${proposal.id}`,
-                );
-              }}
-            />
-          ))}
-        {isLoading && (
-=======
         {data?.map((proposal: Proposal) => (
           <ProposalCard
             proposal={proposal}
             key={`proposal-${proposal.id}`}
             className="hover:cursor-pointer" //@ts-ignore
-            onClick={() => {
-              router.push(`/governance/proposal/${proposal.id}`);
-            }}
+            onClick={() =>
+              router.push(
+                `/governance/proposal${isIPFS ? "?id=" : "/"}${proposal.id}`,
+              )
+            }
           />
         ))}
         {!data?.length && (
->>>>>>> 9333fe59
           <>
             <Skeleton className="h-20 w-full" />
             <Skeleton className="h-20 w-full" />
