--- conflicted
+++ resolved
@@ -6,9 +6,8 @@
 import { getProposalss } from "@bera/graphql";
 import { SearchInput } from "@bera/shared-ui";
 import { Skeleton } from "@bera/ui/skeleton";
-
+import { useRouter } from "next/navigation";
 import { ProposalCard } from "./proposal-card";
-<<<<<<< HEAD
 import { ProposalSorting } from "./proposal-sorting";
 import { ProposalStatusFilter } from "./proposal-status-filter";
 
@@ -17,7 +16,7 @@
 export const ProposalsList = () => {
   const { data = [], isLoading } = usePollAllProposals();
   const [page, setPage] = useState(0);
-
+const router = useRouter();
   const {
     loading,
     error,
@@ -30,13 +29,6 @@
     pollInterval: 60000, // 1 min
   });
 
-=======
-import { useRouter } from "next/navigation";
-
-export const ProposalsList = () => {
-  const { data, isLoading } = usePollAllProposals();
-  const router = useRouter();
->>>>>>> 9333fe59
   return (
     <div className="w-full">
       <div className="flex-col md:flex-row flex w-full justify-between mb-10 gap-4">
@@ -51,21 +43,7 @@
       </div>
 
       <div className="flex flex-col gap-4">
-<<<<<<< HEAD
         {isLoading ? (
-=======
-        {data?.map((proposal: Proposal) => (
-          <ProposalCard
-            proposal={proposal}
-            key={`proposal-${proposal.id}`}
-            className="hover:cursor-pointer" //@ts-ignore
-            onClick={() => {
-              router.push(`/governance/proposal/${proposal.id}`);
-            }}
-          />
-        ))}
-        {!data?.length && (
->>>>>>> 9333fe59
           <>
             <Skeleton className="h-20 w-full" />
             <Skeleton className="h-20 w-full" />
@@ -73,7 +51,6 @@
             <Skeleton className="h-20 w-full" />
             <Skeleton className="h-20 w-full" />
           </>
-<<<<<<< HEAD
         ) : (
           data.map((proposal: Proposal) => (
             <ProposalCard
@@ -85,8 +62,6 @@
               }}
             />
           ))
-=======
->>>>>>> 9333fe59
         )}
       </div>
 
