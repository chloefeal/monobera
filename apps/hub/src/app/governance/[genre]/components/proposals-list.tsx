--- conflicted
+++ resolved
@@ -14,10 +14,9 @@
 const PROPOSALS_PER_PAGE = 10;
 
 export const ProposalsList = () => {
-<<<<<<< HEAD
   const { data = [], isLoading } = usePollAllProposals();
   const [page, setPage] = useState(0);
-const router = useRouter();
+  const router = useRouter();
   const {
     loading,
     error,
@@ -45,32 +44,6 @@
 
       <div className="flex flex-col gap-4">
         {isLoading ? (
-=======
-  const { data } = usePollAllProposals();
-  const router = useRouter();
-  return (
-    <div className="w-full">
-      <div className="max-sm:hidden font-medium text-xs text-muted-foreground px-4 lg:pr-8 xl:pr-16 gap-4 grid grid-cols-[4fr_2.5fr_2.5fr] mb-3 uppercase">
-        <h4>Proposal</h4>
-        <h4>Votes</h4>
-        <h4>Quorum</h4>
-      </div>
-      <div className="grid grid-cols-1 gap-4">
-        {data?.map((proposal: Proposal) => (
-          <ProposalCard
-            proposal={proposal}
-            key={`proposal-${proposal.id}`}
-            className="hover:cursor-pointer"
-            onMouseOver={() => {
-              router.prefetch(`/governance/proposal/${proposal.id}`);
-            }}
-            onClick={() => {
-              router.push(`/governance/proposal/${proposal.id}`);
-            }}
-          />
-        ))}
-        {!data?.length && (
->>>>>>> 932a8d1d
           <>
             <Skeleton className="h-20 w-full" />
             <Skeleton className="h-20 w-full" />
