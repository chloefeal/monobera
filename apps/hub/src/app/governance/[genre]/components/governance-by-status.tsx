--- conflicted
+++ resolved
@@ -1,8 +1,4 @@
 "use client";
-<<<<<<< HEAD
-=======
-
->>>>>>> f60b5d20
 import React from "react";
 import Link from "next/link";
 import { governorAddress } from "@bera/config";
