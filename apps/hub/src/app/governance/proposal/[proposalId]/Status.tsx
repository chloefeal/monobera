--- conflicted
+++ resolved
@@ -17,34 +17,19 @@
   return (
     <div className="flex items-center gap-3 font-medium">
       {status === StatusEnum.PENDING && <div>Voting starts at {time}</div>}
-<<<<<<< HEAD
-      {status === StatusEnum.IN_QUEUE && <div>Voting in queue</div>}
-      {status === StatusEnum.ACTIVE && (
-        <VoteDialog
-          votingPower={bgt?.formattedBalance}
-          //@ts-ignore
-          proposalId={proposal.onchainId}
-          disable={userVote ? true : false}
-=======
-      {status === StatusEnum.QUEUED && (
+      {status === StatusEnum.IN_QUEUE && (
         <CancelButton
           // TODO: this is wrong, must be provided from subgraph data
           // @ts-ignore
           proposalTimelockId={proposal.onchainId}
->>>>>>> 932a8d1d
         />
       )}
       {status === StatusEnum.ACTIVE && (
         <VoteDialog proposal={proposal} disable={false} />
       )}
       {status === StatusEnum.CANCELED && <div>Canceled</div>}
-<<<<<<< HEAD
-      {status === StatusEnum.PENDING_EXECUTION && (
-        <div className="text-success-foreground">Succeded</div>
-=======
-      {status === StatusEnum.SUCCEEDED && (
+      {status === StatusEnum.PENDING_QUEUE && (
         <QueueButton proposalId={proposal.onchainId} />
->>>>>>> 932a8d1d
       )}
       {status === StatusEnum.DEFEATED && (
         <div className="text-destructive-foreground">Defeated</div>
