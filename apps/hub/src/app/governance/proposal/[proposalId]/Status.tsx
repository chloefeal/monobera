import { type Proposal, type Vote } from "@bera/berajs";
import { StatusEnum } from "../../types";
import { VoteDialog } from "../../[genre]/components/vote-dialog";
import { CancelButton } from "./components/cancel-button";
import { QueueButton } from "./components/queue-button";

export const StatusAction = ({
  proposal,
  userVote,
}: {
  proposal: Proposal;
  userVote: Vote | false | undefined;
}) => {
  const status = proposal.status as StatusEnum;

  if (!proposal || !proposal.onchainId) {
    return null;
  }
  return (
    <div className="flex items-center gap-3 font-medium">
<<<<<<< HEAD
      {status === StatusEnum.PENDING && <div>Voting starts at {time}</div>}
      {status === StatusEnum.IN_QUEUE && (
=======
      {status === StatusEnum.QUEUED && (
>>>>>>> 794980ff
        <CancelButton
          // TODO: this is wrong, must be provided from subgraph data
          // @ts-ignore
          proposalTimelockId={proposal.onchainId}
        />
      )}
      {(status === StatusEnum.PENDING_EXECUTION ||
        status === StatusEnum.PENDING) && <CancelButton proposal={proposal} />}
      {status === StatusEnum.PENDING_QUEUE && (
        <div className="text-destructive-foreground">Pending Queue</div>
      )}
      {status === StatusEnum.ACTIVE && (
        <VoteDialog proposal={proposal} disable={userVote && !!userVote.type} />
      )}
<<<<<<< HEAD
      {status === StatusEnum.CANCELED && <div>Canceled</div>}
      {status === StatusEnum.PENDING_QUEUE && (
        <QueueButton proposalId={proposal.onchainId} />
=======
      {(status === StatusEnum.CANCELED_BY_USER ||
        status === StatusEnum.CANCELED_BY_GUARDIAN) && (
        <div className="text-destructive-foreground">Canceled</div>
>>>>>>> 794980ff
      )}
      {status === StatusEnum.DEFEATED && (
        <div className="text-destructive-foreground">Defeated</div>
      )}
      {status === StatusEnum.EXPIRED && (
        <div className="text-destructive-foreground">Expired</div>
      )}
      {status === StatusEnum.EXECUTED && (
        <div className="text-success-foreground">Executed</div>
      )}
    </div>
  );
};<|MERGE_RESOLUTION|>--- conflicted
+++ resolved
@@ -18,12 +18,7 @@
   }
   return (
     <div className="flex items-center gap-3 font-medium">
-<<<<<<< HEAD
-      {status === StatusEnum.PENDING && <div>Voting starts at {time}</div>}
       {status === StatusEnum.IN_QUEUE && (
-=======
-      {status === StatusEnum.QUEUED && (
->>>>>>> 794980ff
         <CancelButton
           // TODO: this is wrong, must be provided from subgraph data
           // @ts-ignore
@@ -38,15 +33,9 @@
       {status === StatusEnum.ACTIVE && (
         <VoteDialog proposal={proposal} disable={userVote && !!userVote.type} />
       )}
-<<<<<<< HEAD
-      {status === StatusEnum.CANCELED && <div>Canceled</div>}
-      {status === StatusEnum.PENDING_QUEUE && (
-        <QueueButton proposalId={proposal.onchainId} />
-=======
       {(status === StatusEnum.CANCELED_BY_USER ||
         status === StatusEnum.CANCELED_BY_GUARDIAN) && (
         <div className="text-destructive-foreground">Canceled</div>
->>>>>>> 794980ff
       )}
       {status === StatusEnum.DEFEATED && (
         <div className="text-destructive-foreground">Defeated</div>
