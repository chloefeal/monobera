--- conflicted
+++ resolved
@@ -2,17 +2,11 @@
 import { notFound } from "next/navigation";
 import { bgtName, isIPFS } from "@bera/config";
 import { getMetaTitle } from "@bera/shared-ui";
-<<<<<<< HEAD
-
-import ProposalDetails from "./proposal-details";
-=======
 import ProposalDetails, { ProposalDetailsWrapper } from "./proposal-details";
-import { bgtName } from "@bera/config";
 import { defaultBeraConfig } from "@bera/berajs/config";
 import { getProposalDetails } from "@bera/berajs/actions";
 
 export const revalidate = 120;
->>>>>>> 9333fe59
 
 export function generateMetadata({ params }: any): Metadata {
   const { proposalId } = params;
@@ -22,32 +16,17 @@
   };
 }
 
-<<<<<<< HEAD
-export default function Page({ params }: { params: { proposalId: string } }) {
+export default async function Page({
+  params,
+}: { params: { proposalId: string } }) {
   if (isIPFS) {
     return null;
   }
 
-=======
-export default async function Page({
-  params,
-}: { params: { proposalId: string } }) {
->>>>>>> 9333fe59
   if (!params.proposalId) {
     return notFound();
   }
 
-<<<<<<< HEAD
-  return <ProposalDetails proposalId={params.proposalId} />;
-}
-
-export function generateStaticParams() {
-  return [
-    {
-      proposalId: "0x",
-    },
-  ];
-=======
   const proposal = await getProposalDetails({
     proposalId: params.proposalId,
     config: defaultBeraConfig,
@@ -58,5 +37,12 @@
       <ProposalDetails proposalId={params.proposalId} />
     </ProposalDetailsWrapper>
   );
->>>>>>> 9333fe59
+}
+
+export function generateStaticParams() {
+  return [
+    {
+      proposalId: "0x",
+    },
+  ];
 }