--- conflicted
+++ resolved
@@ -5,16 +5,10 @@
 export enum StatusEnum {
   PENDING = "pending",
   ACTIVE = "active",
-<<<<<<< HEAD
-=======
   CANCELED_BY_GUARDIAN = "canceled-by-guardian",
-  CANCELED_BY_USER = "canceled", // TODO: rename to canceled-by-user on subgraph
+  CANCELED_BY_USER = "canceled",
   SUCCEEDED = "succeeded",
-  PENDING_EXECUTION = "pending-execution",
-  PENDING_QUEUE = "pending-queue",
->>>>>>> 794980ff
   DEFEATED = "defeated",
-  CANCELED = "canceled",
   PENDING_QUEUE = "pending-queue",
   IN_QUEUE = "in-queue",
   PENDING_EXECUTION = "pending-execution",
