--- conflicted
+++ resolved
@@ -20,18 +20,13 @@
 import BigNumber from "bignumber.js";
 import { parseUnits } from "viem";
 
-<<<<<<< HEAD
-import { formatFromBaseUnit, formatToBaseUnit } from "~/utils/formatBigNumber";
+
+import { formatToBaseUnit } from "~/utils/formatBigNumber";
 import {
   useIsPythConnected,
   usePriceData,
-  useVaa,
+  useVaa, 
 } from "~/context/price-context";
-=======
-import { formatToBaseUnit } from "~/utils/formatBigNumber";
-import { generateEncodedPythPrices } from "~/utils/formatPyth";
-import { useIsPythConnected, usePriceData } from "~/context/price-context";
->>>>>>> 5ed17fa2
 import { TableContext } from "~/context/table-context";
 import { usePollMarketOrders } from "~/hooks/usePollMarketOrders";
 import { usePollOpenLimitOrders } from "~/hooks/usePollOpenLimitOrders";
