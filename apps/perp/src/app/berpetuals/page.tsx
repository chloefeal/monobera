import { redirect } from "next/navigation";
<<<<<<< HEAD
=======
import { isIPFS } from "@bera/config";
>>>>>>> 15fc16ca

import { DEFAULT_MARKET } from "~/utils/constants";

export default function Home() {
<<<<<<< HEAD
  if (process.env.NEXT_PUBLIC_HOST === "ipfs") {
=======
  if (isIPFS) {
>>>>>>> 15fc16ca
    return null;
  }
  return redirect(`/berpetuals/${DEFAULT_MARKET}`);
}<|MERGE_RESOLUTION|>--- conflicted
+++ resolved
@@ -1,17 +1,10 @@
 import { redirect } from "next/navigation";
-<<<<<<< HEAD
-=======
 import { isIPFS } from "@bera/config";
->>>>>>> 15fc16ca
 
 import { DEFAULT_MARKET } from "~/utils/constants";
 
 export default function Home() {
-<<<<<<< HEAD
-  if (process.env.NEXT_PUBLIC_HOST === "ipfs") {
-=======
   if (isIPFS) {
->>>>>>> 15fc16ca
     return null;
   }
   return redirect(`/berpetuals/${DEFAULT_MARKET}`);
