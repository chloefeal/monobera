--- conflicted
+++ resolved
@@ -10,14 +10,8 @@
 
 export default function Providers({
   children,
-<<<<<<< HEAD
 }: PropsWithChildren<{
   initialPrices?: PricesMap;
-=======
-  initialWagmiState,
-}: PropsWithChildren<{
-  initialWagmiState?: any;
->>>>>>> e7e39683
 }>) {
   return (
     <BeraWagmi initialWagmiState={initialWagmiState}>
