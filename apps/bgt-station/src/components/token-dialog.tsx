/* eslint-disable react-hooks/exhaustive-deps */
import React, { useEffect, useState } from "react";
import {
  usePollAssetWalletBalance,
  useSelectedAssetWalletBalance,
  useTokenInformation,
  useTokens,
  type Token,
} from "@bera/berajs";
import { cn } from "@bera/ui";
import { Badge } from "@bera/ui/badge";
import { Button } from "@bera/ui/button";
import {
  Dialog,
  DialogContent,
  DialogHeader,
  DialogTitle,
} from "@bera/ui/dialog";
import { Icons } from "@bera/ui/icons";
import { Input } from "@bera/ui/input";
import { Balancer } from "react-wrap-balancer";
import { isAddress } from "viem";

import { TokenIcon } from "~/components/token-icon";

type Props = {
  open: boolean;
  setOpen: (open: boolean) => void;
  onSelectedToken: (token: Token) => void;
  selectedTokens: Token[];
  focusedToken: Token | undefined;
};

export default function TokenDialog({
  open,
  onSelectedToken,
  setOpen,
  selectedTokens,
  focusedToken = undefined,
}: Props) {
  const [search, setSearch] = useState("");
  const [addTokenOpen, setAddTokenOpen] = useState(false);

  const { tokenList, addNewToken } = useTokens();
  const { read, tokenInformation } = useTokenInformation();
  const [filteredTokens, setFilteredTokens] = useState<Token[]>(tokenList);
  usePollAssetWalletBalance();

  useEffect(() => {
    const filteredTokens = tokenList.filter(
      (token) =>
        token.name.toLowerCase().includes(search.toLowerCase()) ||
        token.symbol.toLowerCase().includes(search.toLowerCase()) ||
        token.address.toLowerCase().includes(search.toLowerCase()),
    );

    if (isAddress(search) && filteredTokens.length === 0) {
      void read({ address: search });
      return;
    }
    setFilteredTokens(filteredTokens);
  }, [read, search]); // Include 'filteredTokens' in the dependency array

  useEffect(() => {
    if (tokenInformation) {
      setFilteredTokens([tokenInformation]);
    }
  }, [tokenInformation]);

  const onTokenSelect = (token: Token) => {
<<<<<<< HEAD
=======
    console.log;
>>>>>>> 6d702ebb
    if (!token.default) {
      setAddTokenOpen(true);
      return;
    }
    onSelectedToken(token);
    setOpen(false);
    setSearch("");
  };

  const onAddToken = (token: Token) => {
    addNewToken(token);
    onSelectedToken(token);
    setSearch("");
    setAddTokenOpen(false);
    setOpen(false);
  };

  const onAddTokenCancel = () => {
    setSearch("");
    setAddTokenOpen(false);
    setOpen(false);
  };

  function isTokenSelected(token: Token): boolean {
    return selectedTokens.some(
      (selectedToken) => selectedToken?.address === token.address,
    );
  }

  const handleOpenChange = () => {
    if (open) {
      setSearch("");
      setAddTokenOpen(false);
      setOpen(false);
    } else {
      setOpen(true);
    }
  };

  return (
    <>
      <Dialog open={open} onOpenChange={handleOpenChange}>
        <DialogContent className="px-4 sm:max-w-[425px]">
          <DialogHeader>
            <DialogTitle>Token search</DialogTitle>
          </DialogHeader>
          <Input
            value={search}
            onChange={(e) => setSearch(e.target.value)}
            placeholder="Search by name, symbol or address"
          />
          <div className="grid gap-4 py-4">
            {filteredTokens.map((token, i) => (
              <TokenDialogRow
                key={i}
                token={token}
                isTokenSelected={isTokenSelected(token)}
                focusedToken={focusedToken}
                addTokenOpen={addTokenOpen}
                setAddTokenOpen={setAddTokenOpen}
                onAddToken={onAddToken}
                onAddTokenCancel={onAddTokenCancel}
                onTokenSelect={onTokenSelect}
              />
            ))}
          </div>
        </DialogContent>
      </Dialog>
    </>
  );
}

type RowProps = {
  token: Token;
  isTokenSelected: boolean;
  focusedToken: Token | undefined;
  addTokenOpen: boolean;
  setAddTokenOpen: (addTokenOpen: boolean) => void;
  onAddToken: (token: Token) => void;
  onAddTokenCancel: () => void;
  onTokenSelect: (token: Token) => void;
};
const TokenDialogRow = ({
  token,
  isTokenSelected,
  focusedToken,
  addTokenOpen,
  setAddTokenOpen,
  onAddToken,
  onAddTokenCancel,
  onTokenSelect,
}: RowProps) => {
  const tokenBalance = Number(
    useSelectedAssetWalletBalance(token?.address ?? "")?.formattedBalance || 0,
  );
  return (
    <Button
      variant="ghost"
      className={cn(
        "flex w-full items-center justify-start gap-2 px-2 text-left",
        isTokenSelected && "opacity-50",
      )}
      onClick={() => {
        onTokenSelect(token);
      }}
    >
      <div className="relative">
        <TokenIcon token={token} />
        {focusedToken?.address === token.address && (
          <div className="absolute bottom-0 right-0 mr-[-4px] mt-[10px] flex h-4 w-4 items-center justify-center rounded-full bg-primary text-white">
            <Icons.check className="h-3 w-3 " />
          </div>
        )}
      </div>

      <div className="flex flex-col">
        <span className="text-sm font-medium">{token?.symbol}</span>
      </div>

      {focusedToken?.address === token.address && (
        <div className="absolute ml-auto"></div>
      )}
      <div className="ml-auto">
        <p>{tokenBalance}</p>
      </div>
      <Dialog open={addTokenOpen} onOpenChange={setAddTokenOpen}>
        <DialogContent className="flex flex-col items-center justify-center gap-2 px-4 sm:max-w-[300px]">
          <TokenIcon token={token} />
          <Badge variant="destructive" className="w-fit gap-1">
            <Icons.warning className="h-4 w-4" />
            Warning
          </Badge>
          <Balancer className="text-center text-xs">
            {`This token doesn't appear on the active token list(s). Anyone can
            create a token, including creating fake versions of existing tokens
            that claim to represent projects`}
          </Balancer>
          <Button onClick={() => onAddToken(token)} size="sm">
            I understand
          </Button>
          <Button size="sm" variant="ghost" onClick={onAddTokenCancel}>
            cancel
          </Button>
        </DialogContent>
      </Dialog>
    </Button>
  );
};<|MERGE_RESOLUTION|>--- conflicted
+++ resolved
@@ -68,10 +68,7 @@
   }, [tokenInformation]);
 
   const onTokenSelect = (token: Token) => {
-<<<<<<< HEAD
-=======
     console.log;
->>>>>>> 6d702ebb
     if (!token.default) {
       setAddTokenOpen(true);
       return;
