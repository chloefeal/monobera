"use client";

import { useRouter } from "next/navigation";
import { truncateHash } from "@bera/berajs";
<<<<<<< HEAD
=======
import { Badge } from "@bera/ui/badge";
>>>>>>> 6d702ebb
import { Button } from "@bera/ui/button";
import { type ColumnDef } from "@tanstack/react-table";

import BribesList from "~/components/bribes-list";
import UnbondButton from "../[validatorAddress]/components/UnbondButton";
import { validator } from "../data/validator";
import { type Validator } from "../data/validators";

function getRandomUniqueItems(array: string[], count: number): string[] {
  if (count > array.length) {
    throw new Error("Count cannot be greater than the array length.");
  }

  const result: string[] = [];
  const availableItems = [...array];

  for (let i = 0; i < count; i++) {
    const randomIndex = Math.floor(Math.random() * availableItems.length);
    const selectedItem = availableItems.splice(randomIndex, 1)[0];
    result.push(selectedItem as string);
  }

  return result;
}

// Example usage
const colors = [
  "bg-sky-500",
  "bg-orange-500",
  "bg-green-500",
  "bg-red-500",
  "bg-violet-500",
];

const percents = ["w-[20%]", "w-[15%]", "w-[25%]", "w-[10%]", "w-[30%]"];

// Select 5 unique random items
const uniqueColors = getRandomUniqueItems(colors, 5);
const uniquePercents = getRandomUniqueItems(percents, 5);

export const columns: ColumnDef<Validator>[] = [
  {
    accessorKey: "index",
    header: "#",
    cell: ({ row }) => (
      <div className="flex items-center">
        <div>{row.index}</div>
      </div>
    ),
  },
  {
    accessorKey: "name",
    header: "Validator",
    cell: ({ row }) => (
      <div className="flex items-center gap-2">
        <div className="h-10 w-10 rounded-full bg-gray-300" />
        <div className="flex flex-col">
          <p>{row.original.name}</p>
          <Badge variant="secondary">
            {truncateHash(row.original.address)}
          </Badge>
        </div>
      </div>
    ),
  },
  {
    accessorKey: "votingPower",
    header: "Voting power",
    enableSorting: true,
    cell: ({ row }) => {
      const cuttingBoard = row.original.cuttingBoard;
      return (
        <>
          <p>{row.original.votingPower}</p>
          <span className="block w-full">
            {cuttingBoard.map((_, i) => (
              <span
                key={i}
                className={`inline-block ${uniqueColors[i]} ${uniquePercents[i]} h-2`}
              />
            ))}
          </span>
        </>
      );
    },
  },
  {
    accessorKey: "commission",
    header: () => <p className="text-right">Commission</p>,
    enableSorting: true,
    cell: ({ row }) => <p className="text-right">{row.original.commission}%</p>,
  },
  {
    accessorKey: "bribes",
    header: () => <p className="text-right">Bribes</p>,
    cell: ({}) => (
      <div className="flex flex-row justify-end">
        <BribesList />
      </div>
    ),
  },
  {
    accessorKey: "bribeAPR",
    header: () => <p className="text-right">Bribe APR</p>,
    enableSorting: true,
    cell: ({ row }) => <p className="text-right">{row.original.bribeAPR}%</p>,
  },
];

export const yourColumns: ColumnDef<Validator>[] = [
  {
    accessorKey: "name",
    header: "Validator",
    cell: ({ row }) => (
<<<<<<< HEAD
      <div className="flex flex-col">
        <p>{row.original.name}</p>
        <p>{truncateHash(row.original.validatorAddress as `0x${string}`)}</p>
=======
      <div className="flex items-center gap-2">
        <div className="h-10 w-10 rounded-full bg-gray-300" />
        <div className="flex flex-col">
          <p>{row.original.name}</p>
          <Badge variant="secondary">
            {truncateHash(row.original.address)}
          </Badge>
        </div>
>>>>>>> 6d702ebb
      </div>
    ),
  },
  {
    accessorKey: "votingPower",
    header: "Voting power",
    enableSorting: true,
    cell: ({ row }) => {
      return (
        <>
          <p>{row.original.votingPower}</p>
          <span className="block w-full">0.69%</span>
        </>
      );
    },
  },
  {
    accessorKey: "commission",
    header: () => <p className="text-right">Commission</p>,
    enableSorting: true,
    cell: ({ row }) => <p className="text-right">{row.original.commission}%</p>,
  },
  {
    accessorKey: "actions",
    header: () => <p className="text-center">Actions</p>,
<<<<<<< HEAD
    cell: ({ row }) => (
      <div className="flex flex-row items-center justify-center gap-3">
        <Button
          size="sm"
          className="w-[100px]"
          onClick={() => {
            // TODO: implement modal
            console.log(`Redelegate ${row.original.validatorAddress}`);
          }}
        >
          Redelegate
        </Button>
        <Button
          size="sm"
          className="w-[100px]"
          onClick={() => {
            // TODO: implement modal
            console.log(`Unbond ${row.original.validatorAddress}`);
          }}
        >
          Unbond
        </Button>
      </div>
    ),
=======
    cell: ({ row }) => {
      // eslint-disable-next-line react-hooks/rules-of-hooks
      const router = useRouter();
      return (
        <div className="flex flex-row items-center justify-center gap-3">
          <Button
            size="sm"
            className="w-[100px]"
            onClick={(e) => {
              e.stopPropagation();
              router.push(`/stake/${row.original.address}/redelegate`);
            }}
          >
            Redelegate
          </Button>
          <UnbondButton
            inList
            validator={validator}
            // eslint-disable-next-line @typescript-eslint/ban-ts-comment
            // @ts-ignore
            validatorAddress={row.original.address}
          />
        </div>
      );
    },
>>>>>>> 6d702ebb
  },
];<|MERGE_RESOLUTION|>--- conflicted
+++ resolved
@@ -2,10 +2,7 @@
 
 import { useRouter } from "next/navigation";
 import { truncateHash } from "@bera/berajs";
-<<<<<<< HEAD
-=======
 import { Badge } from "@bera/ui/badge";
->>>>>>> 6d702ebb
 import { Button } from "@bera/ui/button";
 import { type ColumnDef } from "@tanstack/react-table";
 
@@ -120,11 +117,6 @@
     accessorKey: "name",
     header: "Validator",
     cell: ({ row }) => (
-<<<<<<< HEAD
-      <div className="flex flex-col">
-        <p>{row.original.name}</p>
-        <p>{truncateHash(row.original.validatorAddress as `0x${string}`)}</p>
-=======
       <div className="flex items-center gap-2">
         <div className="h-10 w-10 rounded-full bg-gray-300" />
         <div className="flex flex-col">
@@ -133,7 +125,6 @@
             {truncateHash(row.original.address)}
           </Badge>
         </div>
->>>>>>> 6d702ebb
       </div>
     ),
   },
@@ -159,32 +150,6 @@
   {
     accessorKey: "actions",
     header: () => <p className="text-center">Actions</p>,
-<<<<<<< HEAD
-    cell: ({ row }) => (
-      <div className="flex flex-row items-center justify-center gap-3">
-        <Button
-          size="sm"
-          className="w-[100px]"
-          onClick={() => {
-            // TODO: implement modal
-            console.log(`Redelegate ${row.original.validatorAddress}`);
-          }}
-        >
-          Redelegate
-        </Button>
-        <Button
-          size="sm"
-          className="w-[100px]"
-          onClick={() => {
-            // TODO: implement modal
-            console.log(`Unbond ${row.original.validatorAddress}`);
-          }}
-        >
-          Unbond
-        </Button>
-      </div>
-    ),
-=======
     cell: ({ row }) => {
       // eslint-disable-next-line react-hooks/rules-of-hooks
       const router = useRouter();
@@ -210,6 +175,5 @@
         </div>
       );
     },
->>>>>>> 6d702ebb
   },
 ];