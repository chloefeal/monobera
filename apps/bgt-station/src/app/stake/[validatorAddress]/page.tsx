import React from "react";
import Link from "next/link";
import { cn } from "@bera/ui";
import { Button } from "@bera/ui/button";
import { Card, CardContent, CardHeader } from "@bera/ui/card";
import { Icons } from "@bera/ui/icons";

import BribesList from "~/components/bribes-list";
import { items } from "~/app/dashboard/components/CuttingBoard";
import { ValidatorDescription } from "../components/ValidatorDescription";
import { validator } from "../data/validator";
import DelegateButton from "./components/DelegateButton";
import UnbondButton from "./components/UnbondButton";

<<<<<<< HEAD
=======
const DynamicChart = dynamic(() => import("~/components/cutting-board-chart"), {
  loading: () => <p>Loading...</p>,
  ssr: false,
});

function getRandomBoolean(): boolean {
  return Math.random() < 0.5;
}

>>>>>>> 6d702ebb
export default function ValidatorDetailsPage({
  params: { validatorAddress },
}: {
  params: { validatorAddress: `0x{string}` };
}) {
  return (
    <div className="container mb-10 flex gap-5">
      <div className="flex w-2/3 flex-col gap-5">
        <Card>
          <CardHeader>
            <Link href="/stake" className="flex flex-row items-center gap-2">
              <Icons.chevronLeft className="h-5 w-5" />
              <h2 className="mt-0 text-lg font-medium">Validator Details</h2>
            </Link>
          </CardHeader>
          <CardContent>
            <ValidatorDescription
              validator={validator}
              validatorAddress={validatorAddress}
            />

            <div className="mt-5">
              <h4 className="text-lg font-medium">Details</h4>
              <p className="text-backgroundSecondary">
                Meet the random blockchain validator, a crucial participant in
                the world of decentralized networks. This validator tirelessly
                contributes to the integrity and consensus of the blockchain by
                diligently verifying transactions and blocks. Armed with
                computational power and advanced cryptographic algorithms, this
                validator plays a key role in maintaining the trust and security
                of the network. Their responsibility lies in independently
                validating the accuracy and legitimacy of transactions, ensuring
                that no fraudulent or duplicate activities take place.
                Collaborating with other validators, they engage in a consensus
                mechanism, collectively deciding on the validity of new
                additions to the blockchain. With unwavering dedication to the
                network&apos;s rules and protocols, this random validator helps
                maintain the decentralization and immutability of the
                blockchain, ultimately fostering a transparent and efficient
                ecosystem.
              </p>
            </div>
            <div className="mt-5 flex flex-row flex-wrap gap-5">
              <div className="grow">
                <div className="text-backgroundSecondary">
                  <p className="mb-3 flex flex-row justify-between border-t border-backgroundSecondary pt-3">
                    <span className="font-medium">Voting power</span>
                    <span>69% (666,666,666 BGT)</span>
                  </p>
                  <p className="mb-3 flex flex-row justify-between border-t border-backgroundSecondary pt-3">
                    <span className="font-medium">Current commission</span>
                    <span>{validator.commission.commission_rates.rate}</span>
                  </p>
                  <p className="mb-3 flex flex-row justify-between border-t border-backgroundSecondary pt-3">
                    <span className="font-medium">Max commission</span>
                    <span>
                      {validator.commission.commission_rates.max_rate}
                    </span>
                  </p>
                  <p className="mb-3 flex flex-row justify-between border-t border-backgroundSecondary pt-3">
                    <span className="font-medium">Max daily change</span>
                    <span>
                      {validator.commission.commission_rates.max_change_rate}
                    </span>
                  </p>
                  <p className="mb-3 flex flex-row justify-between border-t border-backgroundSecondary pt-3">
                    <span className="font-medium">Last changed</span>
                    <span>{validator.commission.update_time}</span>
                  </p>
                  <p className="mb-3 flex flex-row justify-between border-t border-backgroundSecondary pt-3">
                    <span className="font-medium">APR</span>
                    <span>69%</span>
                  </p>
                  <div className="mb-3 flex flex-row items-center justify-between border-t border-backgroundSecondary pt-3">
                    <p className="font-medium">Bribe rewards</p>
                    <BribesList />
                  </div>
                </div>
              </div>
            </div>
<<<<<<< HEAD
            <div className="flex flex-col items-center">
              <h3 className="text-center text-lg text-backgroundSecondary">
                Cutting board
              </h3>
              {/* Will replace with newly created PieChart component */}
              {/* <DynamicChart type="pie" chartData={{ name: "test", data: [] }} /> */}
=======
          </CardContent>
        </Card>
        <Card>
          <CardHeader>
            <h2 className="mt-0 text-lg font-medium">Your stats</h2>
          </CardHeader>
          <CardContent>
            <div className="flex flex-row flex-wrap gap-5">
              <div className="grow">
                <div className="text-backgroundSecondary">
                  <p className="mb-3 flex flex-row justify-between border-t border-backgroundSecondary pt-3">
                    <span className="font-medium">Delegated</span>
                    <span>0</span>
                  </p>
                  <p className="mb-3 flex flex-row justify-between border-t border-backgroundSecondary pt-3">
                    <span className="font-medium">Unbonding</span>
                    <span>0</span>
                  </p>
                </div>
              </div>
            </div>
            <div className="mt-5 grid grid-cols-4 gap-5">
              <DelegateButton
                validator={validator}
                validatorAddress={validatorAddress}
              />
              <Link href={`/stake/${validatorAddress}/redelegate`}>
                <Button className="w-full" variant="secondary">
                  Redelegate
                </Button>
              </Link>
              <UnbondButton
                validator={validator}
                validatorAddress={validatorAddress}
              />
              <Link href={`/stake/${validatorAddress}/bribe`}>
                <Button className="w-full" variant="secondary">
                  Bribe
                </Button>
              </Link>
            </div>
          </CardContent>
        </Card>
      </div>
      <div className="flex w-1/3 flex-col gap-5">
        <Card>
          <CardHeader>
            <h2 className="mt-0 text-lg font-medium">Cutting wheel</h2>
          </CardHeader>
          <CardContent>
            <DynamicChart items={items} />
          </CardContent>
        </Card>
        <Card>
          <CardHeader>
            <h2 className="mt-0 text-lg font-medium">Uptime</h2>
          </CardHeader>
          <CardContent>
            <div className="grid grid-cols-6 justify-center gap-5">
              {Array.from(Array(54), (_, index) => (
                <div
                  key={index}
                  className={cn(
                    "h-8 w-8 rounded-lg",
                    getRandomBoolean() ? "bg-green-300" : "bg-red-300",
                  )}
                ></div>
              ))}
>>>>>>> 6d702ebb
            </div>
          </CardContent>
        </Card>
      </div>
    </div>
  );
}<|MERGE_RESOLUTION|>--- conflicted
+++ resolved
@@ -1,4 +1,5 @@
 import React from "react";
+import dynamic from "next/dynamic";
 import Link from "next/link";
 import { cn } from "@bera/ui";
 import { Button } from "@bera/ui/button";
@@ -12,8 +13,6 @@
 import DelegateButton from "./components/DelegateButton";
 import UnbondButton from "./components/UnbondButton";
 
-<<<<<<< HEAD
-=======
 const DynamicChart = dynamic(() => import("~/components/cutting-board-chart"), {
   loading: () => <p>Loading...</p>,
   ssr: false,
@@ -23,7 +22,6 @@
   return Math.random() < 0.5;
 }
 
->>>>>>> 6d702ebb
 export default function ValidatorDetailsPage({
   params: { validatorAddress },
 }: {
@@ -104,14 +102,6 @@
                 </div>
               </div>
             </div>
-<<<<<<< HEAD
-            <div className="flex flex-col items-center">
-              <h3 className="text-center text-lg text-backgroundSecondary">
-                Cutting board
-              </h3>
-              {/* Will replace with newly created PieChart component */}
-              {/* <DynamicChart type="pie" chartData={{ name: "test", data: [] }} /> */}
-=======
           </CardContent>
         </Card>
         <Card>
@@ -180,7 +170,6 @@
                   )}
                 ></div>
               ))}
->>>>>>> 6d702ebb
             </div>
           </CardContent>
         </Card>
