--- conflicted
+++ resolved
@@ -1,27 +1,15 @@
-<<<<<<< HEAD
-import { Card, CardContent, CardHeader } from "@bera/ui/card";
-=======
 import dynamic from "next/dynamic";
 import { Card, CardContent, CardHeader } from "@bera/ui/card";
 import { Icons } from "@bera/ui/icons";
->>>>>>> 6d702ebb
 import { Input } from "@bera/ui/input";
 import { Separator } from "@bera/ui/separator";
 
 import MyBalance from "~/components/my-balance";
-<<<<<<< HEAD
-=======
 import { items } from "./dashboard/components/CuttingBoard";
->>>>>>> 6d702ebb
 import ValidatorsTable from "./stake/components/ValidatorsTable";
 import { yourColumns } from "./stake/components/column";
 import { validators } from "./stake/data/validators";
 
-<<<<<<< HEAD
-export default function Home() {
-  return (
-    <div className="container">
-=======
 const DynamicChart = dynamic(() => import("~/components/cutting-board-chart"), {
   loading: () => <p>Loading...</p>,
   ssr: false,
@@ -30,7 +18,6 @@
 export default function Home() {
   return (
     <div className="container mb-10 flex flex-col gap-6">
->>>>>>> 6d702ebb
       <Card>
         <CardContent className="pt-6">
           <div className="flex flex-wrap gap-5">
@@ -75,9 +62,6 @@
           </div>
         </CardContent>
       </Card>
-<<<<<<< HEAD
-      <Card className="mt-6">
-=======
       <div className="grid grid-cols-10 gap-6">
         <Card className="col-span-4">
           <CardHeader className="flex flex-row items-center justify-between">
@@ -124,7 +108,6 @@
         </Card>
       </div>
       <Card>
->>>>>>> 6d702ebb
         <CardHeader className="flex flex-row items-center justify-between pb-0">
           <h3 className="text-lg font-medium">Your delegates</h3>
           <Input type="text" placeholder="Search" className="w-72" />
