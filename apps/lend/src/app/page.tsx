import React from "react";

import Data from "~/components/data";
import { Header } from "~/components/header";
<<<<<<< HEAD
import HoneyBanner from "~/components/honey-banner";
import RewardBanner from "~/components/reward-banner";
import StatusBanner from "~/components/status-banner";
=======
import Help from "~/components/help";
import Hero from "~/components/hero";
import HowItWorks from "~/components/how-it-works";
import Markets from "~/components/markets";
>>>>>>> 03239bee

export default function Home() {
  return (
    <>
      <Header />
<<<<<<< HEAD
      <br />
      <div className="container pt-14">
        Earn Interest And Rewards By Supplying Your Assets And Borrowing Honey
        <HoneyBanner />
        <br />
        <RewardBanner />
        <br />
        <StatusBanner />
=======
      <div className="container mt-14 bg-lend bg-contain bg-no-repeat">
        <Hero />
      </div>
      <div className="container">
        <Data />
      </div>
      <Markets />
      <div className="container">
        <HowItWorks />
        <Help />
>>>>>>> 03239bee
      </div>
    </>
  );
}<|MERGE_RESOLUTION|>--- conflicted
+++ resolved
@@ -2,31 +2,15 @@
 
 import Data from "~/components/data";
 import { Header } from "~/components/header";
-<<<<<<< HEAD
-import HoneyBanner from "~/components/honey-banner";
-import RewardBanner from "~/components/reward-banner";
-import StatusBanner from "~/components/status-banner";
-=======
 import Help from "~/components/help";
 import Hero from "~/components/hero";
 import HowItWorks from "~/components/how-it-works";
 import Markets from "~/components/markets";
->>>>>>> 03239bee
 
 export default function Home() {
   return (
     <>
       <Header />
-<<<<<<< HEAD
-      <br />
-      <div className="container pt-14">
-        Earn Interest And Rewards By Supplying Your Assets And Borrowing Honey
-        <HoneyBanner />
-        <br />
-        <RewardBanner />
-        <br />
-        <StatusBanner />
-=======
       <div className="container mt-14 bg-lend bg-contain bg-no-repeat">
         <Hero />
       </div>
@@ -37,7 +21,6 @@
       <div className="container">
         <HowItWorks />
         <Help />
->>>>>>> 03239bee
       </div>
     </>
   );
