--- conflicted
+++ resolved
@@ -33,10 +33,8 @@
     ],
     domains: ["res.cloudinary.com", "raw.githubusercontent.com"],
   },
-<<<<<<< HEAD
   output: process.env.NEXT_PUBLIC_HOST === "ipfs" ? "export" : undefined,
   trailingSlash: true,
-=======
   headers: async () => {
     return [
       {
@@ -50,7 +48,6 @@
       },
     ];
   },
->>>>>>> bc53e9a5
 };
 
 export default withSentryConfig(
