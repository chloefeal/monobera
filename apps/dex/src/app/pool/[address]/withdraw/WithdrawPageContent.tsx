/* eslint no-use-before-define: 0 */ // --> OFF

"use client";

import { useRouter } from "next/navigation";
import { type Pool } from "@bera/bera-router/dist/services/PoolService/types";
import {
  DEX_PRECOMPILE_ABI,
  TransactionActionType,
  formatUsd,
  useBeraConfig,
  useTokenHoneyPrices,
<<<<<<< HEAD
=======
  handleNativeBera,
>>>>>>> 6d075fa6
} from "@bera/berajs";
import { cloudinaryUrl } from "@bera/config";
import {
  ActionButton,
  InfoBoxList,
  InfoBoxListItem,
  PreviewToken,
  TokenIcon,
  TokenInput,
  TokenList,
  TxnPreview,
  useTxn,
} from "@bera/shared-ui";
import { cn } from "@bera/ui";
import { Alert } from "@bera/ui/alert";
import { Button } from "@bera/ui/button";
import { Card, CardContent, CardHeader, CardTitle } from "@bera/ui/card";
import { Icons } from "@bera/ui/icons";
import { Tabs, TabsContent } from "@bera/ui/tabs";
import { formatUnits } from "viem";
import { type Address } from "wagmi";

import { getSafeNumber } from "~/utils/getSafeNumber";
import { useWithdrawLiquidity } from "./useWithdrawLiquidity";

interface IWithdrawLiquidityContent {
  pool: Pool | undefined;
}

enum Selection {
  MULTI_TOKEN = "multi-token",
  SINGLE_TOKEN = "single-token",
}
export default function WithdrawLiquidityContent({
  pool,
}: IWithdrawLiquidityContent) {
  const reset = () => {
    setPreviewOpen(false);

    setAmount("");
    setExactOutAmount("");
    setExactOutToken(undefined);
    setWithdrawType(0);
  };
  const { write, ModalPortal } = useTxn({
    message: `Withdraw liquidity from ${pool?.poolName}`,
    onSuccess: () => {
      reset();
    },
    actionType: TransactionActionType.WITHDRAW_LIQUIDITY,
  });
  const { networkConfig } = useBeraConfig();
  const router = useRouter();

  const tokenAddresses = pool?.tokens.map((token: any) => token.address);
  const { data: prices = {} } = useTokenHoneyPrices(tokenAddresses);

  const {
    lpBalance,
    burnShares,
    withdrawValue,
    isMultiTokenDisabled,
    isSingleTokenDisabled,
    formattedLpBalance,
    singlePayload,
    setWithdrawType,
    amount,
    setIsPoolTokenExceeding,
    setAmount,
    previewOpen,
    setPreviewOpen,
    payload,
    exactOutToken,
    setExactOutToken,
    exactOutAmount,
    setExactOutAmount,
  } = useWithdrawLiquidity(pool, prices);

  const handleSingleTokenWithdrawSharesIn = (amount: string): void => {
    setAmount(amount);
    setWithdrawType(0);
  };

  const handleSingleTokenWithdrawAssetOut = (amount: string) => {
    setExactOutAmount(amount);
    setWithdrawType(1);
  };

  return (
    <div className="mt-16 flex w-full flex-col items-center justify-center gap-4">
      {ModalPortal}
      <Card className="mx-6 w-full items-center bg-background p-4 sm:mx-0 sm:w-[480px]">
        <p className="text-center text-2xl font-semibold">{pool?.poolName}</p>
        <div className="flex w-full flex-row items-center justify-center rounded-lg p-4">
          {pool?.tokens?.map((token, i) => {
            return (
              <TokenIcon
                token={token}
                className={cn("h-12 w-12", i !== 0 && "ml-[-16px]")}
                key={token.address}
              />
            );
          })}
        </div>
        <div
          onClick={() => router.push(`/pool/${pool?.pool}`)}
          className="flex items-center justify-center text-sm font-normal leading-tight text-muted-foreground hover:cursor-pointer hover:underline"
        >
          View Pool Details
          <Icons.arrowRight className="W-4 h-4" />
        </div>
      </Card>
      <Card className="mx-6 w-full sm:w-[480px] md:mx-0 ">
        <CardHeader>
          <CardTitle className="center flex justify-between font-bold">
            Withdraw Liquidity
          </CardTitle>
        </CardHeader>

        <Tabs defaultValue={Selection.MULTI_TOKEN} className="w-full">
          <CardContent className="flex flex-col">
            {/* <TabsList className="mb-3 grid w-full grid-cols-2">
              <TabsTrigger value={Selection.MULTI_TOKEN}>
                Multi-token
              </TabsTrigger>
              <TabsTrigger value={Selection.SINGLE_TOKEN}>
                Single token
              </TabsTrigger>
            </TabsList> */}

            <TabsContent
              value={Selection.MULTI_TOKEN}
              className="mt-0 flex w-full flex-col gap-3"
            >
              <TokenList className="bg-muted">
                <p className="text-md w-full py-2 text-center font-medium">
                  Your Pool Tokens
                </p>
                <TokenInput
                  selected={{
                    address: "",
                    symbol: pool?.poolName ?? "",
                    name: pool?.poolName ?? "",
                    decimals: 18,
                    logoURI: "",
                  }}
                  hidePrice={true}
                  balance={formattedLpBalance}
                  selectable={false}
                  amount={amount}
                  setAmount={setAmount}
                  showExceeding={true}
                  onExceeding={setIsPoolTokenExceeding}
                />
              </TokenList>

              <div className="flex flex-row gap-2">
                {[25n, 50n, 75n, 100n].map((percent) => {
                  return (
                    <Button
                      key={percent.toString()}
                      variant={"outline"}
                      className="w-full"
                      onClick={() =>
                        setAmount(
                          percent === 100n
                            ? formattedLpBalance
                            : formatUnits(
                                ((lpBalance ?? 0n) * percent) / 100n,
                                18,
                              ),
                        )
                      }
                      disabled={lpBalance === 0n}
                    >
                      {percent.toString()}%
                    </Button>
                  );
                })}
              </div>
              <Alert variant="warning">
                All outstanding BGT Rewards will be claimed upon withdrawing all
                liquidity.
              </Alert>
              <TxnPreview
                open={previewOpen}
                disabled={isMultiTokenDisabled}
                title={"Confirm LP Withdrawal Details"}
                imgURI={`${cloudinaryUrl}/placeholder/preview-swap-img_ucrnla`}
                triggerText={"Preview"}
                setOpen={setPreviewOpen}
              >
                <TokenList className="divide-muted bg-muted">
                  {pool?.tokens.map((token, i) => {
                    const formattedAmount = burnShares
                      ? Number(
                          formatUnits(
                            burnShares[token.address] ?? 0n,
                            token.decimals,
                          ),
                        )
                      : 0;
                    return (
                      <PreviewToken
                        key={token.address}
                        token={token}
                        value={formattedAmount}
                        weight={token.normalizedWeight}
                        price={prices[handleNativeBera(tokenAddresses[i])] ?? 0}
                      />
                    );
                  })}
                </TokenList>
                <InfoBoxList>
                  <InfoBoxListItem title={"Total Shares"} value={amount} />
                  <InfoBoxListItem
                    title={"Approximate Total Value"}
                    value={formatUsd(withdrawValue)}
                  />
                </InfoBoxList>
                <ActionButton>
                  <Button
                    className="w-full"
                    onClick={() => {
                      write({
                        address: networkConfig.precompileAddresses
                          .erc20DexAddress as Address,
                        abi: DEX_PRECOMPILE_ABI,
                        functionName: "removeLiquidityBurningShares",
                        params: payload,
                      });
                    }}
                  >
                    Withdraw Liquidity
                  </Button>
                </ActionButton>
              </TxnPreview>
            </TabsContent>
            <TabsContent
              value={Selection.SINGLE_TOKEN}
              className="mt-0 flex w-full flex-col gap-3"
            >
              <TokenList>
                <p className="text-md w-full py-2 text-center font-medium">
                  Your Pool Tokens
                </p>
                <TokenInput
                  selected={{
                    address: pool?.poolShareDenomHex ?? "",
                    symbol: pool?.poolName ?? "",
                    name: pool?.poolName ?? "",
                    decimals: 18,
                    logoURI: "",
                  }}
                  balance={formattedLpBalance}
                  hidePrice={true}
                  selectable={false}
                  amount={amount}
                  showExceeding={true}
                  setAmount={handleSingleTokenWithdrawSharesIn}
                  onExceeding={setIsPoolTokenExceeding}
                />
              </TokenList>
              <div className="flex flex-row gap-2">
                {[25n, 50n, 75n, 100n].map((percent) => {
                  return (
                    <Button
                      key={percent.toString()}
                      variant={"outline"}
                      className="w-full"
                      onClick={() =>
                        setAmount(
                          percent === 100n
                            ? formattedLpBalance
                            : formatUnits(
                                ((lpBalance ?? 0n) * percent) / 100n,
                                18,
                              ),
                        )
                      }
                      disabled={lpBalance === 0n}
                    >
                      {percent.toString()}%
                    </Button>
                  );
                })}
              </div>
              <Icons.chevronsDown className="self-center text-secondary-foreground" />
              <TokenList>
                <TokenInput
                  selected={exactOutToken}
                  onTokenSelection={setExactOutToken}
                  selectable={true}
                  amount={exactOutAmount}
                  setAmount={handleSingleTokenWithdrawAssetOut}
                  customTokenList={pool?.tokens}
                  showExceeding={false}
                  price={prices[handleNativeBera(exactOutToken?.address)] ?? 0}
                />
              </TokenList>
              <Alert variant="warning">
                All outstanding BGT Rewards will be claimed upon withdrawing all
                liquidity.
              </Alert>
              <TxnPreview
                open={previewOpen}
                disabled={isSingleTokenDisabled}
                title={"Confirm LP Withdrawal Details"}
                imgURI={`${cloudinaryUrl}/placeholder/preview-swap-img_ucrnla`}
                triggerText={"Preview"}
                setOpen={setPreviewOpen}
              >
                <TokenList className="divide-muted bg-muted">
                  {pool?.tokens.map((token, i) => {
                    const formattedAmount = burnShares
                      ? Number(
                          formatUnits(
                            burnShares[token.address] ?? 0n,
                            token.decimals,
                          ),
                        )
                      : 0;
                    return (
                      <PreviewToken
                        key={token.address}
                        token={token}
                        value={formattedAmount}
                        weight={token.normalizedWeight}
                        price={prices[handleNativeBera(tokenAddresses[i])] ?? 0}
                      />
                    );
                  })}
                </TokenList>
                <p className="text-center text-xs font-medium text-muted-foreground">
                  Your Stake of{" "}
                  <span className="font-bold">{amount} Pool Tokens </span>
                  will be converted and withdrawn from the pool, with the
                  following breakdown.
                </p>
                <div className="flex w-full items-center justify-center">
                  <Icons.chevronsDown className="self-center text-secondary-foreground" />
                </div>
                <TokenList className="bg-muted">
                  <PreviewToken
                    token={exactOutToken}
                    value={getSafeNumber(exactOutAmount)}
                    price={prices[handleNativeBera(exactOutToken?.address)]}
                  />
                </TokenList>
                <InfoBoxList>
                  <InfoBoxListItem title={"Total Shares"} value={amount} />
                  <InfoBoxListItem
                    title={"Approximate Total Value"}
                    value={formatUsd(
                      (prices[handleNativeBera(exactOutToken?.address)] ?? 0) *
                        getSafeNumber(exactOutAmount),
                    )}
                  />
                </InfoBoxList>
                <ActionButton>
                  <Button
                    className="w-full"
                    onClick={() => {
                      write({
                        address: networkConfig.precompileAddresses
                          .erc20DexAddress as Address,
                        abi: DEX_PRECOMPILE_ABI,
                        functionName: "removeLiquidityExactAmount",
                        params: singlePayload,
                      });
                    }}
                  >
                    Withdraw Liquidity
                  </Button>
                </ActionButton>
              </TxnPreview>
            </TabsContent>
          </CardContent>
        </Tabs>
      </Card>
    </div>
  );
}<|MERGE_RESOLUTION|>--- conflicted
+++ resolved
@@ -10,10 +10,7 @@
   formatUsd,
   useBeraConfig,
   useTokenHoneyPrices,
-<<<<<<< HEAD
-=======
   handleNativeBera,
->>>>>>> 6d075fa6
 } from "@bera/berajs";
 import { cloudinaryUrl } from "@bera/config";
 import {
