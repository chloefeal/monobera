--- conflicted
+++ resolved
@@ -194,11 +194,7 @@
                         setActiveAmount(amount);
                       }}
                       weight={token.normalizedWeight}
-<<<<<<< HEAD
-                      price={ (prices && tokenAddresses) ? prices?.[tokenAddresses[i] ?? ''] : 0}
-=======
                       price={prices[handleNativeBera(tokenAddresses[i])] ?? 0}
->>>>>>> c97432f1
                       onExceeding={(exceeding: boolean) =>
                         updateTokenExceeding(i, exceeding)
                       }
