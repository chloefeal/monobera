"use client";

import { useEffect, useMemo, useState } from "react";
import { type Pool } from "@bera/bera-router";
import {
  handleNativeBera,
  useBeraConfig,
  useBeraJs,
  usePollAllowance,
  usePollPreviewBurnShares,
  usePollPreviewSharesForLiquidity,
  usePollPreviewSharesForSingleSidedLiquidityRequest,
  useTokens,
  type Token,
} from "@bera/berajs";
import { parseUnits } from "ethers";
import { formatUnits } from "viem";
import { type Address } from "wagmi";

import { getSafeNumber } from "~/utils/getSafeNumber";
import { isBera, isBeratoken } from "~/utils/isBeraToken";
import useMultipleTokenApprovals from "~/hooks/useMultipleTokenApprovals";
import useMultipleTokenInput from "~/hooks/useMultipleTokenInput";

export const useAddLiquidity = (pool: Pool | undefined, prices: any[]) => {
  const { account = undefined } = useBeraJs();
  const { networkConfig } = useBeraConfig();
  const [error, setError] = useState<string | undefined>("");
  const [singleSidedError, setSingleSidedError] = useState<string | undefined>(
    "",
  );

  const [expectedShares, setExpectedShares] = useState<string | undefined>(
    undefined,
  );
  const [singleSidedExpectedShares, setSingleSidedExpectedShares] = useState<
    string | undefined
  >(undefined);
  const [totalValue, setTotalValue] = useState<number>(0);
  const [singleSidedTotalValue, setSingleSidedTotalValue] = useState<number>(0);

  const [singleSharesExceeding, setSingleSharesExceeding] =
    useState<boolean>(false);
  const [selectedSingleToken, setSelectedSingleToken] = useState<
    Token | undefined
  >(undefined);
  const [selectedSingleTokenAmount, setSelectedSingleTokenAmount] =
    useState<string>("");
  const [previewOpen, setPreviewOpen] = useState<boolean>(false);
  const [singleTokenPreviewOpen, setSingleTokenSetPreviewOpen] =
    useState<boolean>(false);

  const [activeInput, setActiveInput] = useState<number | undefined>(undefined);
  const [activeAmount, setActiveAmount] = useState<string | undefined>(
    undefined,
  );

  const {
    tokenInputs,
    updateTokenAmount,
    updateTokenExceeding,
    areNoInputsExceeding,
    areAllInputsPopulated,
    areSomeInputsUnpopulated,
    areAllInputsEmpty,
  } = useMultipleTokenInput(pool?.tokens ?? []);

  const { needsApproval } = useMultipleTokenApprovals(
    tokenInputs,
    networkConfig.precompileAddresses.erc20ModuleAddress as Address,
  );

  const { useAllowance } = usePollAllowance({
    contract: networkConfig.precompileAddresses.erc20ModuleAddress as Address,
    token: selectedSingleToken,
  });

  const allowance = useAllowance();

  const { tokenDictionary } = useTokens();

  const reset = () => {
    setPreviewOpen(false);
    setSingleTokenSetPreviewOpen(false);
    setSelectedSingleToken(undefined);
    setSelectedSingleTokenAmount("");
    setExpectedShares(undefined);
    setTotalValue(0);
    setSingleSidedExpectedShares(undefined);
    setSingleSidedTotalValue(0);
    pool?.tokens.forEach((_, i) => {
      updateTokenAmount(i, "");
    });
  };

  // const {useTotalSupply} = usePollTotalSupply(pool?.shareAddress)

  // const totalSupply = useTotalSupply()

  const {
    usePreviewSharesForLiquidity,
    isLoading: isSharesLoading,
    isValidating: isSharesValidating,
  } = usePollPreviewSharesForLiquidity(
    pool?.pool,
    tokenInputs,
    tokenInputs.map((tokenInput) => tokenInput.amount),
  );
  const shares = usePreviewSharesForLiquidity();

  const {
    usePreviewSharesForSingleSidedLiquidityRequest,
    isLoading: isSingleSidedLoading,
    isValidating: isSingleSidedValidating,
  } = usePollPreviewSharesForSingleSidedLiquidityRequest(
    pool?.pool,
    selectedSingleToken,
    selectedSingleTokenAmount,
  );
  const singleSidedShares = usePreviewSharesForSingleSidedLiquidityRequest();

  const { usePreviewBurnShares } = usePollPreviewBurnShares(
    singleSidedShares ? singleSidedShares[1][0] : 0n,
    pool?.pool,
    pool?.poolShareDenomHex,
  );

  useEffect(() => {
    if (isSingleSidedLoading || isSingleSidedValidating) {
      return;
    }
    if (singleSidedShares?.[1][0]) {
      setSingleSidedExpectedShares(formatUnits(singleSidedShares[1][0], 18));
    }
    if (singleSidedShares === undefined) {
      setSingleSidedExpectedShares(undefined);
    }
  }, [singleSidedShares]);

  const burnShares: Record<string, bigint> = usePreviewBurnShares();

  useEffect(() => {
    if (burnShares) {
      const totalValue = pool?.tokens.reduce((acc: number, token: any) => {
        const formattedAmount = burnShares
          ? Number(formatUnits(burnShares[token.address] ?? 0n, token.decimals))
          : 0;
        const address = handleNativeBera(token.address);
        return acc + formattedAmount * Number(prices[address] ?? "0");
      }, 0);
      setSingleSidedTotalValue(totalValue ?? 0);
    }
  }, [burnShares]);
  useEffect(() => {
<<<<<<< HEAD
    if (tokenInputs?.length) {
      const totalValue = tokenInputs.reduce((acc, tokenInput) => {
=======
    if (tokenInputs && tokenInputs.length) {
      const totalValue = tokenInputs.reduce((acc: number, tokenInput: any) => {
        const address = handleNativeBera(tokenInput.address);
>>>>>>> c97432f1
        return (
          acc +
          getSafeNumber(tokenInput.amount) * Number(prices[address] ?? "0")
        );
      }, 0);
      setTotalValue(totalValue);
    }
  }, [tokenInputs]);

  useEffect(() => {
    if (isSingleSidedLoading || isSingleSidedValidating) {
      return;
    }
    if (selectedSingleToken && selectedSingleTokenAmount) {
      const address = handleNativeBera(selectedSingleToken.address);
      setTotalValue(
        getSafeNumber(selectedSingleTokenAmount) *
          Number(prices[address] ?? "0"),
      );
    }
  }, [selectedSingleToken, selectedSingleTokenAmount]);

  useEffect(() => {
    if (isSharesLoading || isSharesValidating) {
      return;
    }
    if (shares !== undefined && areAllInputsPopulated) {
      const formattedShares = formatUnits(shares[1][0], 18);
      setExpectedShares(formattedShares);
    }
    if (shares === undefined) {
      setExpectedShares(undefined);
    }
  }, [shares, areAllInputsPopulated]);

  useMemo(() => {
    if (isSharesLoading || isSharesValidating) {
      return;
    }
    if (
      shares === undefined &&
      areAllInputsPopulated &&
      !isSharesLoading &&
      !isSharesValidating
    ) {
      setError(
        "Unable to perform transaction. This transaction will cause the pool to become unbalanced.",
      );
    } else if (!areNoInputsExceeding) {
      setError("Input exceeds balance");
    } else if (areSomeInputsUnpopulated && !areAllInputsEmpty) {
      setError("Missing token input");
    }

    if (shares !== undefined && areAllInputsPopulated && areNoInputsExceeding) {
      setError(undefined);
    }
  }, [
    shares,
    areAllInputsPopulated,
    areNoInputsExceeding,
    isSharesLoading,
    isSharesValidating,
    shares,
  ]);

  useMemo(() => {
    if (isSingleSidedLoading || isSingleSidedValidating) {
      return;
    }
    if (
      singleSidedShares === undefined &&
      getSafeNumber(selectedSingleTokenAmount) !== 0 &&
      selectedSingleToken !== undefined &&
      !isSingleSidedLoading &&
      !isSingleSidedValidating
    ) {
      setSingleSidedError(
        "Unable to perform transaction. This transaction will cause the pool to become unbalanced.",
      );
    } else if (selectedSingleToken === undefined) {
      setSingleSidedError("Please select a token");
    } else if (getSafeNumber(selectedSingleTokenAmount) === 0) {
      setSingleSidedError("Please input token");
    } else if (singleSharesExceeding) {
      setSingleSidedError("Input exceeds balance");
    }

    if (
      singleSidedShares !== undefined &&
      selectedSingleToken !== undefined &&
      getSafeNumber(selectedSingleTokenAmount) !== 0 &&
      !singleSharesExceeding
    ) {
      setSingleSidedError(undefined);
    }
  }, [
    singleSidedShares,
    areAllInputsPopulated,
    areNoInputsExceeding,
    isSingleSidedLoading,
    isSingleSidedValidating,
    shares,
  ]);

  const { beraToken, wBeraToken } = useTokens();

  const [isNativeBera, setIsNativeBera] = useState(true);

  const hasBeraTokens = pool?.tokens.some((token) => isBeratoken(token));

  const poolTokens = hasBeraTokens
    ? [...(pool?.tokens ?? []), beraToken]
    : pool?.tokens;

  const payloadTokens = tokenInputs.map((tokenInput) => {
    if (isNativeBera && isBeratoken(tokenInput)) {
      return beraToken?.address;
    }
    return tokenInput?.address;
  });
  const payload = [
    pool?.pool,
    account,
    payloadTokens,
    tokenInputs.map((tokenInput) =>
      parseUnits(
        tokenInput.amount === "" ? "0" : tokenInput.amount,
        tokenInput?.decimals ?? 18,
      ),
    ),
  ];

  const singleSidedPayload = [
    pool?.pool,
    account,
    [selectedSingleToken?.address],
    [
      parseUnits(
        selectedSingleTokenAmount === "" ? "0" : selectedSingleTokenAmount,
        selectedSingleToken?.decimals ?? 18,
      ),
    ],
  ];

  const beraValue = isNativeBera
    ? tokenInputs.find((tokenInput) => isBeratoken(tokenInput))?.amount
    : "0";

  const singleSidedBeraValue = isBera(selectedSingleToken)
    ? selectedSingleTokenAmount
    : "0";

  // const totalTokens = useMemo(() => {
  //   if (pool && pool.tokens && pool.liquidity) {
  //     const totalTokens = pool?.tokens.reduce((prev: bigint, curr: any) => {
  //       return prev + parseUnits(curr.balance, 18);
  //     }, 0n);
  //     return new BigNumber(totalTokens.toString());
  //   } else {
  //     return undefined;
  //   }
  // }, [pool]);

  // const liquidityMap: Record<string, BigNumber> | undefined = useMemo(() => {
  //   const map: Record<string, BigNumber> = {};
  //   if (pool && pool.tokens && pool.liquidity && totalTokens) {
  //     pool?.tokens.forEach((token: any) => {
  //       const bnTotal = new BigNumber(totalTokens.toString());
  //       const bnBalance = new BigNumber(
  //         parseUnits(token.balance, 18).toString(),
  //       );
  //       const ratio = bnBalance.div(bnTotal).times(new BigNumber(100));
  //       lodash.set(map, token.address, ratio);
  //     });
  //     return map;
  //   } else {
  //     return undefined;
  //   }
  // }, [totalTokens]);

  // useMemo(() => {
  //   if (
  //     activeInput !== undefined &&
  //     liquidityMap !== undefined &&
  //     totalTokens !== undefined
  //   ) {
  //     try {
  //       const amount = activeAmount === "" ? "0" : activeAmount;
  //       const bnAmount = new BigNumber(
  //         parseUnits(amount ?? "0", 18).toString(),
  //       );
  //       const selectedToken = tokenInputs[activeInput];
  //       const totalSelectedTokenType = (
  //         liquidityMap[selectedToken?.address ?? ""] ?? new BigNumber(0)
  //       ).times(totalTokens);
  //       const amountRatio = bnAmount.div(totalSelectedTokenType);
  //       tokenInputs.forEach((tokenInput: TokenInput, i: number) => {
  //         if (i === activeInput) return;

  //         const totalTokenType = (
  //           liquidityMap[tokenInput.address] ?? new BigNumber(0)
  //         )
  //           .times(totalTokens)
  //           .div(new BigNumber(10).pow(18));
  //         const newAmount = amountRatio.times(totalTokenType);
  //         const parsedNewAmount =
  //           Number(newAmount) === 0
  //             ? ""
  //             : newAmount.toString(10).slice(0, tokenInput.decimals);
  //         updateTokenAmount(i, parsedNewAmount);
  //       });
  //     } catch (e) {
  //       console.log(e);
  //     }
  //   } else {
  //     return;
  //   }
  // }, [activeAmount, activeInput, liquidityMap, totalTokens]);

  return {
    beraToken,
    singleSidedBeraValue,
    wBeraToken,
    beraValue,
    isNativeBera,
    setIsNativeBera,
    poolTokens,
    expectedShares,
    error,
    singleSidedError,
    isMultipleInputDisabled: error !== undefined,
    isSingleInputDisabled: singleSidedError !== undefined,
    singleSidedExpectedShares,
    totalValue,
    burnShares,
    singleSidedTotalValue,
    setSingleSharesExceeding,
    selectedSingleToken,
    selectedSingleTokenAmount,
    tokenDictionary,
    previewOpen,
    singleTokenPreviewOpen,
    tokenInputs,
    needsApproval,
    allowance,
    reset,
    payload,
    singleSidedPayload,
    updateTokenAmount,
    updateTokenExceeding,
    setSelectedSingleToken,
    setSelectedSingleTokenAmount,
    setPreviewOpen,
    setSingleTokenSetPreviewOpen,
    activeInput,
    setActiveInput,
    activeAmount,
    setActiveAmount,
  };
};<|MERGE_RESOLUTION|>--- conflicted
+++ resolved
@@ -152,14 +152,9 @@
     }
   }, [burnShares]);
   useEffect(() => {
-<<<<<<< HEAD
-    if (tokenInputs?.length) {
-      const totalValue = tokenInputs.reduce((acc, tokenInput) => {
-=======
     if (tokenInputs && tokenInputs.length) {
       const totalValue = tokenInputs.reduce((acc: number, tokenInput: any) => {
         const address = handleNativeBera(tokenInput.address);
->>>>>>> c97432f1
         return (
           acc +
           getSafeNumber(tokenInput.amount) * Number(prices[address] ?? "0")
