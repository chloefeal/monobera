--- conflicted
+++ resolved
@@ -12,10 +12,13 @@
 import { beraJsConfig } from "@bera/wagmi";
 
 export function WalletBalanceInUs() {
-<<<<<<< HEAD
-  const { featuredTokenList } = useTokens();
-  const { useCurrentAssetWalletBalances } = usePollAssetWalletBalance();
-  const { data: assets } = useCurrentAssetWalletBalances();
+  const { featuredTokenList } = useTokens({
+    config: beraJsConfig,
+  });
+  const { useCurrentWalletBalances } = usePollWalletBalances({
+    config: beraJsConfig,
+  });
+  const assets = useCurrentWalletBalances();
   const { data: pricesArray } = useTokenHoneyPrices({
     config: beraJsConfig,
     args: {
@@ -24,18 +27,6 @@
       ),
     },
   });
-=======
-  const { featuredTokenList } = useTokens({
-    config: beraJsConfig,
-  });
-  const { useCurrentWalletBalances } = usePollWalletBalances({
-    config: beraJsConfig,
-  });
-  const assets = useCurrentWalletBalances();
-  const { data: pricesArray } = useTokenHoneyPrices(
-    featuredTokenList?.map((featuredToken: Token) => featuredToken.address),
-  );
->>>>>>> e1ce85ee
   const total =
     assets && pricesArray
       ? assets?.reduce((acc: number, curr: Token) => {
