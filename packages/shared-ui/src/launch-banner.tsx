import { cn } from "@bera/ui";
import { Icons } from "@bera/ui/icons";

export const LaunchBanner = ({
  appName,
  className,
}: {
  appName: string;
  className?: string;
}) => {
  return (
    <header
      className={cn(
        "top-[72px] z-50 flex h-12 w-[100vw] items-center justify-center gap-2 bg-warning-foreground px-1 py-3 text-white",
        className,
      )}
    >
      <div className="flex items-center gap-2">
        <Icons.clock8 className="h-4 w-4" />
        <div className="md:text-md text-sm font-semibold leading-tight">
          {`Validators can now point liquidity to ${appName}. Users may earn BGT after Artio Epoch 9.`}
        </div>
      </div>
    </header>
  );
};

export const RPCBanner = ({ className }: { className?: string }) => {
  return (
    <header
      className={cn(
        "top-[72px] z-50 flex h-12 w-[100vw] items-center justify-center gap-2 bg-destructive-foreground px-1 py-3 text-white",
        className,
      )}
    >
      <div className="md:text-md text-center text-xs font-semibold leading-tight md:text-sm">
        {/* We are currently upgrading our infrastructure to meet the increased
        demand. Please bear with us; we will be back shortly. */}
        We are currently performing system-wide updates. Our services will be
        temporarily unavailable, but we&apos;ll be back up shortly.
      </div>
    </header>
  );
};

export const BerpsBanner = ({
  className,
}: {
  appName: string;
  className?: string;
}) => {
  return (
    <header
      className={cn(
        "top-[72px] z-50 flex h-12 w-[100vw] items-center justify-center gap-2 bg-warning-foreground px-1 py-3 text-white",
        className,
      )}
    >
      <div className="flex items-center gap-2">
        <Icons.clock8 className="h-4 w-4" />
        <div className="md:text-md text-sm font-semibold leading-tight">
<<<<<<< HEAD
          {
            "Berps will undergo an upgrade on Sunday, January 28th, 2024, at 02:15 AM UTC. Please close your positions and withdraw HONEY"
          }
=======
          BEND is currently undergoing maintenance, and will be back shortly.
>>>>>>> c97432f1
        </div>
      </div>
    </header>
  );
};<|MERGE_RESOLUTION|>--- conflicted
+++ resolved
@@ -59,13 +59,7 @@
       <div className="flex items-center gap-2">
         <Icons.clock8 className="h-4 w-4" />
         <div className="md:text-md text-sm font-semibold leading-tight">
-<<<<<<< HEAD
-          {
-            "Berps will undergo an upgrade on Sunday, January 28th, 2024, at 02:15 AM UTC. Please close your positions and withdraw HONEY"
-          }
-=======
           BEND is currently undergoing maintenance, and will be back shortly.
->>>>>>> c97432f1
         </div>
       </div>
     </header>
